--- conflicted
+++ resolved
@@ -188,8 +188,7 @@
 
     bench: list[float] = []
 
-    loop = asyncio.get_event_loop()
-    pool = VmPool(loop)
+    pool = VmPool()
     pool.setup()
 
     # Does not make sense in benchmarks
@@ -241,29 +240,19 @@
 async def start_instance(item_hash: ItemHash, pubsub: Optional[PubSub], pool) -> VmExecution:
     """Run an instance from an InstanceMessage."""
     return await start_persistent_vm(item_hash, pubsub, pool)
-<<<<<<< HEAD
 
 
 async def run_instances(instances: list[ItemHash]) -> None:
     """Run instances from a list of message identifiers."""
     logger.info(f"Instances to run: {instances}")
     pool = VmPool()
-=======
-
-
-async def run_instances(instances: list[ItemHash]) -> None:
-    """Run instances from a list of message identifiers."""
-    logger.info(f"Instances to run: {instances}")
-    loop = asyncio.get_event_loop()
-    pool = VmPool(loop)
->>>>>>> 5fe46ac4
     # The main program uses a singleton pubsub instance in order to watch for updates.
     # We create another instance here since that singleton is not initialized yet.
     # Watching for updates on this instance will therefore not work.
     pubsub: Optional[PubSub] = None
 
+
     await asyncio.gather(*[start_instance(instance_id, pubsub, pool) for instance_id in instances])
-
     await asyncio.Event().wait()  # wait forever
 
 
