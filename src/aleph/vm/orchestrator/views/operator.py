import asyncio
import logging
from datetime import timedelta

import aiohttp.web_exceptions
from aiohttp import web
from aiohttp.web_urldispatcher import UrlMappingMatchInfo
from aleph_message.exceptions import UnknownHashError
from aleph_message.models import ItemHash
from aleph_message.models.execution import BaseExecutableContent

from aleph.vm.models import VmExecution
from aleph.vm.orchestrator.run import create_vm_execution
from aleph.vm.orchestrator.views.authentication import (
    authenicate_websocket_message,
    require_jwk_authentication,
)
from aleph.vm.pool import VmPool

logger = logging.getLogger(__name__)


def get_itemhash_or_400(match_info: UrlMappingMatchInfo) -> ItemHash:
    try:
        ref = match_info["ref"]
    except KeyError as error:
        raise aiohttp.web_exceptions.HTTPBadRequest(body="Missing field: 'ref'") from error
    try:
        return ItemHash(ref)
    except UnknownHashError as error:
        raise aiohttp.web_exceptions.HTTPBadRequest(body=f"Invalid ref: '{ref}'") from error


def get_execution_or_404(ref: ItemHash, pool: VmPool) -> VmExecution:
    """Return the execution corresponding to the ref or raise an HTTP 404 error."""
    # TODO: Check if this should be execution.message.address or execution.message.content.address?
    execution = pool.executions.get(ref)
    if execution:
        return execution
    else:
        raise web.HTTPNotFound(body=f"No virtual machine with ref {ref}")


def is_sender_authorized(authenticated_sender: str, message: BaseExecutableContent) -> bool:
    if authenticated_sender.lower() == message.address.lower():
        return True
    else:
        logger.debug(f"Unauthorized sender {authenticated_sender} is not {message.address}")
        return False


async def stream_logs(request: web.Request) -> web.StreamResponse:
    """Stream the logs of a VM.

    The authentication method is slightly different because browsers do not
    allow Javascript to set headers in WebSocket requests.
    """
    vm_hash = get_itemhash_or_400(request.match_info)
    pool: VmPool = request.app["vm_pool"]
    execution = get_execution_or_404(vm_hash, pool=pool)

    if execution.vm is None:
        raise web.HTTPBadRequest(body=f"VM {vm_hash} is not running")
    queue = None
    try:
        ws = web.WebSocketResponse()
        await ws.prepare(request)

        try:
<<<<<<< HEAD
            queue = await execution.vm.get_log_queue()
=======
            # Authentication
            first_message = await ws.receive_json()
            credentials = first_message["auth"]
            authenticated_sender = await authenicate_websocket_message(credentials)

            if not is_sender_authorized(authenticated_sender, execution.message):
                logger.debug(f"Denied request to access logs by {authenticated_sender} on {vm_hash}")
                await ws.send_json({"status": "failed", "reason": "unauthorized sender"})
                return web.Response(status=401, body="Unauthorized sender")
            else:
                logger.debug(f"Accepted request to access logs by {authenticated_sender} on {vm_hash}")

            await ws.send_json({"status": "connected"})

            # Limit the number of queues per VM
            if len(execution.vm.fvm.log_queues) > 20:
                logger.warning("Too many log queues, dropping the oldest one")
                execution.vm.fvm.log_queues.pop(0)
            execution.vm.fvm.log_queues.append(queue)
>>>>>>> 08de39c6

            while True:
                log_type, message = await queue.get()
                assert log_type in ("stdout", "stderr")

                await ws.send_json({"type": log_type, "message": message.decode()})
        finally:
            await ws.close()
    finally:
        if queue:
            await execution.vm.unregister_queue(queue)



@require_jwk_authentication
async def operate_expire(request: web.Request, authenticated_sender: str) -> web.Response:
    """Stop the virtual machine, smoothly if possible.

    A timeout may be specified to delay the action."""
    vm_hash = get_itemhash_or_400(request.match_info)
    try:
        timeout = float(ItemHash(request.match_info["timeout"]))
    except (KeyError, ValueError) as error:
        raise web.HTTPBadRequest(body="Invalid timeout duration") from error
    if not 0 < timeout < timedelta(days=10).total_seconds():
        return web.HTTPBadRequest(body="Invalid timeout duration")

    pool: VmPool = request.app["vm_pool"]
    execution = get_execution_or_404(vm_hash, pool=pool)

    if not is_sender_authorized(authenticated_sender, execution.message):
        return web.Response(status=401, body="Unauthorized sender")

    logger.info(f"Expiring in {timeout} seconds: {execution.vm_hash}")
    await execution.expire(timeout=timeout)
    execution.persistent = False

    return web.Response(status=200, body=f"Expiring VM with ref {vm_hash} in {timeout} seconds")


@require_jwk_authentication
async def operate_stop(request: web.Request, authenticated_sender: str) -> web.Response:
    """Stop the virtual machine, smoothly if possible."""
    # TODO: Add user authentication
    vm_hash = get_itemhash_or_400(request.match_info)

    pool: VmPool = request.app["vm_pool"]
    logger.debug(f"Iterating through running executions... {pool.executions}")
    execution = get_execution_or_404(vm_hash, pool=pool)

    if not is_sender_authorized(authenticated_sender, execution.message):
        return web.Response(status=401, body="Unauthorized sender")

    if not is_sender_authorized(authenticated_sender, execution.message):
        return web.Response(status=401, body="Unauthorized sender")

    if execution.is_running:
        logger.info(f"Stopping {execution.vm_hash}")
        await execution.stop()
        execution.persistent = False
        return web.Response(status=200, body=f"Stopped VM with ref {vm_hash}")
    else:
        return web.Response(status=200, body="Already stopped, nothing to do")


@require_jwk_authentication
async def operate_reboot(request: web.Request, authenticated_sender: str) -> web.Response:
    """
    Reboots the virtual machine, smoothly if possible.
    """
    vm_hash = get_itemhash_or_400(request.match_info)
    pool: VmPool = request.app["vm_pool"]
    execution = get_execution_or_404(vm_hash, pool=pool)

    if not is_sender_authorized(authenticated_sender, execution.message):
        return web.Response(status=401, body="Unauthorized sender")

    if execution.is_running:
        logger.info(f"Rebooting {execution.vm_hash}")
        await pool.stop_vm(vm_hash)
        pool.forget_vm(vm_hash)
        await create_vm_execution(vm_hash=vm_hash, pool=pool)
        return web.Response(status=200, body=f"Rebooted VM with ref {vm_hash}")
    else:
        return web.Response(status=200, body="Starting VM (was not running) with ref {vm_hash}")


@require_jwk_authentication
async def operate_erase(request: web.Request, authenticated_sender: str) -> web.Response:
    """Delete all data stored by a virtual machine.
    Stop the virtual machine first if needed.
    """
    vm_hash = get_itemhash_or_400(request.match_info)
    pool: VmPool = request.app["vm_pool"]
    execution = get_execution_or_404(vm_hash, pool=pool)

    if not is_sender_authorized(authenticated_sender, execution.message):
        return web.Response(status=401, body="Unauthorized sender")

    logger.info(f"Erasing {execution.vm_hash}")

    # Stop the VM
    await execution.stop()
    execution.persistent = False

    # Delete all data
    if execution.resources is not None:
        for volume in execution.resources.volumes:
            if not volume.read_only:
                logger.info(f"Deleting volume {volume.path_on_host}")
                volume.path_on_host.unlink()

    return web.Response(status=200, body=f"Erased VM with ref {vm_hash}")<|MERGE_RESOLUTION|>--- conflicted
+++ resolved
@@ -67,9 +67,6 @@
         await ws.prepare(request)
 
         try:
-<<<<<<< HEAD
-            queue = await execution.vm.get_log_queue()
-=======
             # Authentication
             first_message = await ws.receive_json()
             credentials = first_message["auth"]
@@ -84,12 +81,7 @@
 
             await ws.send_json({"status": "connected"})
 
-            # Limit the number of queues per VM
-            if len(execution.vm.fvm.log_queues) > 20:
-                logger.warning("Too many log queues, dropping the oldest one")
-                execution.vm.fvm.log_queues.pop(0)
-            execution.vm.fvm.log_queues.append(queue)
->>>>>>> 08de39c6
+            queue = await execution.vm.get_log_queue()
 
             while True:
                 log_type, message = await queue.get()
@@ -101,7 +93,6 @@
     finally:
         if queue:
             await execution.vm.unregister_queue(queue)
-
 
 
 @require_jwk_authentication
