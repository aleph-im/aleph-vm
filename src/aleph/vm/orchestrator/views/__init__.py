import binascii
import logging
from decimal import Decimal
from hashlib import sha256
from json import JSONDecodeError
from pathlib import Path
from secrets import compare_digest
from string import Template
from typing import Optional

import aiodns
import aiohttp
from aiohttp import web
from aiohttp.web_exceptions import HTTPNotFound
from aleph_message.exceptions import UnknownHashError
from aleph_message.models import ItemHash, MessageType
from pydantic import ValidationError

from aleph.vm.conf import settings
from aleph.vm.controllers.firecracker.executable import (
    ResourceDownloadError,
    VmSetupError,
)
from aleph.vm.controllers.firecracker.program import FileTooLargeError
from aleph.vm.hypervisors.firecracker.microvm import MicroVMFailedInitError
from aleph.vm.orchestrator import status
from aleph.vm.orchestrator.messages import try_get_message
from aleph.vm.orchestrator.metrics import get_execution_records
from aleph.vm.orchestrator.payment import (
    InvalidAddressError,
    fetch_execution_flow_price,
    get_stream,
)
from aleph.vm.orchestrator.pubsub import PubSub
from aleph.vm.orchestrator.resources import Allocation, VMNotification
from aleph.vm.orchestrator.run import run_code_on_request, start_persistent_vm
from aleph.vm.orchestrator.views.host_status import (
    check_dns_ipv4,
    check_dns_ipv6,
    check_domain_resolution_ipv4,
    check_domain_resolution_ipv6,
    check_host_egress_ipv4,
    check_host_egress_ipv6,
)
from aleph.vm.pool import VmPool
from aleph.vm.utils import (
    HostNotFoundError,
    b32_to_b16,
    cors_allow_all,
    dumps_for_json,
    get_ref_from_dns,
)
from aleph.vm.version import __version__
from packaging.version import InvalidVersion, Version

logger = logging.getLogger(__name__)


async def run_code_from_path(request: web.Request) -> web.Response:
    """Allow running an Aleph VM function from a URL path

    The path is expected to follow the scheme defined in `app.add_routes` below,
    where the identifier of the message is named `ref`.
    """
    path = request.match_info["suffix"]
    path = path if path.startswith("/") else f"/{path}"

    message_ref = ItemHash(request.match_info["ref"])
    pool: VmPool = request.app["vm_pool"]
    return await run_code_on_request(message_ref, path, pool, request)


async def run_code_from_hostname(request: web.Request) -> web.Response:
    """Allow running an Aleph VM function from a hostname

    The first component of the hostname is used as identifier of the message defining the
    Aleph VM function.

    Since hostname labels are limited to 63 characters and hex(sha256(...)) has a length of 64,
    we expect the hash to be encoded in base32 instead of hexadecimal. Padding is added
    automatically.
    """
    if request.host.split(":")[0] == settings.DOMAIN_NAME and request.method == "GET" and request.path == "/":
        # Serve the index page
        return await index(request=request)

    path = request.match_info["suffix"]
    path = path if path.startswith("/") else f"/{path}"

    message_ref_base32 = request.host.split(".")[0]
    if settings.FAKE_DATA_PROGRAM:
        message_ref = ItemHash("cafecafecafecafecafecafecafecafecafecafecafecafecafecafecafecafe")
    else:
        try:
            message_ref = ItemHash(b32_to_b16(message_ref_base32).decode())
            logger.debug(f"Using base32 message id from hostname to obtain '{message_ref}")
        except binascii.Error:
            try:
                message_ref = ItemHash(await get_ref_from_dns(domain=f"_aleph-id.{request.host}"))
                logger.debug(f"Using DNS TXT record to obtain '{message_ref}'")
            except aiodns.error.DNSError as error:
                raise HTTPNotFound(reason="Invalid message reference") from error

    pool = request.app["vm_pool"]
    return await run_code_on_request(message_ref, path, pool, request)


def authenticate_request(request: web.Request) -> None:
    """Check that the token in the cookies matches the app's secret token."""
    if request.cookies.get("token") != request.app["secret_token"]:
        raise web.HTTPUnauthorized(reason="Invalid token", text="401 Invalid token")


@cors_allow_all
async def about_login(request: web.Request) -> web.Response:
    secret_token = request.app["secret_token"]
    request_token = request.query.get("token")

    if request_token and secret_token and compare_digest(request_token, secret_token):
        response = web.HTTPFound("/about/config")
        response.cookies["token"] = request_token
        return response
    else:
        return web.json_response({"success": False}, status=401)


@cors_allow_all
async def about_executions(request: web.Request) -> web.Response:
    authenticate_request(request)
    pool: VmPool = request.app["vm_pool"]
    return web.json_response(
        [dict(pool.executions.items())],
        dumps=dumps_for_json,
    )


@cors_allow_all
async def list_executions(request: web.Request) -> web.Response:
    pool: VmPool = request.app["vm_pool"]
    return web.json_response(
        {
            item_hash: {
                "networking": {
                    "ipv4": execution.vm.tap_interface.ip_network,
                    "ipv6": execution.vm.tap_interface.ipv6_network,
                },
            }
            for item_hash, execution in pool.executions.items()
            if execution.is_running
        },
        dumps=dumps_for_json,
    )


@cors_allow_all
async def about_config(request: web.Request) -> web.Response:
    authenticate_request(request)
    return web.json_response(
        settings,
        dumps=dumps_for_json,
    )


@cors_allow_all
async def about_execution_records(_: web.Request):
    records = await get_execution_records()
    return web.json_response(records, dumps=dumps_for_json)


async def index(request: web.Request):
    assert request.method == "GET"
    body = (Path(__file__).parent.absolute() / "templates/index.html").read_text()
    s = Template(body)
    body = s.substitute(
        public_url=f"https://{settings.DOMAIN_NAME}/",
        multiaddr_dns4=f"/dns4/{settings.DOMAIN_NAME}/tcp/443/https",
        multiaddr_dns6=f"/dns6/{settings.DOMAIN_NAME}/tcp/443/https",
        check_fastapi_vm_id=settings.CHECK_FASTAPI_VM_ID,
        version=__version__,
    )
    return web.Response(content_type="text/html", body=body)


@cors_allow_all
async def status_check_fastapi(request: web.Request, vm_id: Optional[ItemHash] = None):
    """Check that the FastAPI diagnostic VM runs correctly"""

    # Retro-compatibility mode ignores some of the newer checks. It is used to check the status of legacy VMs.
    retro_compatibility: bool = (
        vm_id == settings.LEGACY_CHECK_FASTAPI_VM_ID
        or request.rel_url.query.get("retro-compatibility", "false") == "true"
    )
    # Default to the value in the settings.
    fastapi_vm_id: ItemHash = vm_id or ItemHash(settings.CHECK_FASTAPI_VM_ID)

    try:
        async with aiohttp.ClientSession() as session:
            result = {
                "index": await status.check_index(session, fastapi_vm_id),
                "environ": await status.check_environ(session, fastapi_vm_id),
                "messages": await status.check_messages(session, fastapi_vm_id),
                # Using the remote account currently causes issues
                # "post_a_message": await status.check_post_a_message(session, fastapi_vm_id),
                # "sign_a_message": await status.check_sign_a_message(session, fastapi_vm_id),
                "dns": await status.check_dns(session, fastapi_vm_id),
                "ipv4": await status.check_ipv4(session, fastapi_vm_id),
                "internet": await status.check_internet(session, fastapi_vm_id),
                "cache": await status.check_cache(session, fastapi_vm_id),
                "persistent_storage": await status.check_persistent_storage(session, fastapi_vm_id),
                "error_handling": await status.check_error_raised(session, fastapi_vm_id),
            }
            if not retro_compatibility:
                # These fields were added in the runtime running Debian 12.
                result = result | {
                    "get_a_message": await status.check_get_a_message(session, fastapi_vm_id),
                    "lifespan": await status.check_lifespan(session, fastapi_vm_id),
                    # IPv6 requires extra work from node operators and is not required yet.
                    # "ipv6": await status.check_ipv6(session),
                }

            return web.json_response(result, status=200 if all(result.values()) else 503)
    except aiohttp.ServerDisconnectedError as error:
        return web.json_response({"error": f"Server disconnected: {error}"}, status=503)


@cors_allow_all
async def status_check_fastapi_legacy(request: web.Request):
    """Check that the legacy FastAPI VM runs correctly"""
    return await status_check_fastapi(request, vm_id=ItemHash(settings.LEGACY_CHECK_FASTAPI_VM_ID))


@cors_allow_all
async def status_check_host(request: web.Request):
    """Check that the platform is supported and configured correctly"""

    result = {
        "ipv4": {
            "egress": await check_host_egress_ipv4(),
            "dns": await check_dns_ipv4(),
            "domain": await check_domain_resolution_ipv4(),
        },
        "ipv6": {
            "egress": await check_host_egress_ipv6(),
            "dns": await check_dns_ipv6(),
            "domain": await check_domain_resolution_ipv6(),
        },
    }
    result_status = 200 if all(result["ipv4"].values()) and all(result["ipv6"].values()) else 503
    return web.json_response(result, status=result_status)


@cors_allow_all
async def status_check_ipv6(request: web.Request):
    """Check that the platform has IPv6 egress connectivity"""
    timeout = aiohttp.ClientTimeout(total=2)
    async with aiohttp.ClientSession(timeout=timeout) as session:
        try:
            vm_ipv6 = await status.check_ipv6(session, vm_id=ItemHash(settings.CHECK_FASTAPI_VM_ID))
        except TimeoutError:
            vm_ipv6 = False

    result = {"host": await check_host_egress_ipv6(), "vm": vm_ipv6}
    return web.json_response(result)


@cors_allow_all
async def status_check_version(request: web.Request):
    """Check if the software is running a version equal or newer than the given one"""
    reference_str: Optional[str] = request.query.get("reference")
    if not reference_str:
        raise web.HTTPBadRequest(text="Query field '?reference=` must be specified")
    try:
        reference = Version(reference_str)
    except InvalidVersion as error:
        raise web.HTTPBadRequest(text=error.args[0]) from error

    try:
        current = Version(__version__)
    except InvalidVersion as error:
        raise web.HTTPServiceUnavailable(text=error.args[0]) from error

    if current >= reference:
        return web.Response(
            status=200,
            text=f"Up-to-date: version {current} >= {reference}",
        )
    else:
        return web.HTTPForbidden(text=f"Outdated: version {current} < {reference}")


@cors_allow_all
async def status_public_config(request: web.Request):
    """Expose the public fields from the configuration"""
    return web.json_response(
        {
            "DOMAIN_NAME": settings.DOMAIN_NAME,
            "version": __version__,
            "references": {
                "API_SERVER": settings.API_SERVER,
                "CHECK_FASTAPI_VM_ID": settings.CHECK_FASTAPI_VM_ID,
                "CONNECTOR_URL": settings.CONNECTOR_URL,
            },
            "security": {
                "USE_JAILER": settings.USE_JAILER,
                "PRINT_SYSTEM_LOGS": settings.PRINT_SYSTEM_LOGS,
                "WATCH_FOR_UPDATES": settings.WATCH_FOR_UPDATES,
                "ALLOW_VM_NETWORKING": settings.ALLOW_VM_NETWORKING,
                "USE_DEVELOPER_SSH_KEYS": bool(settings.USE_DEVELOPER_SSH_KEYS),
            },
            "networking": {
                "IPV6_ADDRESS_POOL": settings.IPV6_ADDRESS_POOL,
                "IPV6_ALLOCATION_POLICY": str(settings.IPV6_ALLOCATION_POLICY),
                "IPV6_SUBNET_PREFIX": settings.IPV6_SUBNET_PREFIX,
                "IPV6_FORWARDING_ENABLED": settings.IPV6_FORWARDING_ENABLED,
                "USE_NDP_PROXY": settings.USE_NDP_PROXY,
            },
            "debug": {
                "SENTRY_DSN_CONFIGURED": bool(settings.SENTRY_DSN),
                "DEBUG_ASYNCIO": settings.DEBUG_ASYNCIO,
                "EXECUTION_LOG_ENABLED": settings.EXECUTION_LOG_ENABLED,
            },
            "payment": {
                "PAYMENT_RECEIVER_ADDRESS": settings.PAYMENT_RECEIVER_ADDRESS,
                "PAYMENT_SUPER_TOKEN": settings.PAYMENT_SUPER_TOKEN,
                "PAYMENT_CHAIN_ID": settings.PAYMENT_CHAIN_ID,
            },
        },
        dumps=dumps_for_json,
    )


def authenticate_api_request(request: web.Request) -> bool:
    """Authenticate an API request to update the VM allocations."""
    signature: bytes = request.headers.get("X-Auth-Signature", "").encode()

    if not signature:
        raise web.HTTPUnauthorized(text="Authentication token is missing")

    # Use a simple authentication method: the hash of the signature should match the value in the settings
    return sha256(signature).hexdigest() == settings.ALLOCATION_TOKEN_HASH


async def update_allocations(request: web.Request):
<<<<<<< HEAD
    """Main entry for the start of persistence VM and instance, called by the CCN,
=======
    """Main entry for the start of persistence VM and instance, called by the Scheduler,
>>>>>>> ffa23222


    auth via the SETTINGS.ALLOCATION_TOKEN_HASH  sent in header X-Auth-Signature.
    Receive a list of vm and instance that should be present and then match that state by stopping and launching VMs
    """
    if not authenticate_api_request(request):
        return web.HTTPUnauthorized(text="Authentication token received is invalid")

    try:
        data = await request.json()
        allocation = Allocation.parse_obj(data)
    except ValidationError as error:
        return web.json_response(text=error.json(), status=web.HTTPBadRequest.status_code)

    pubsub: PubSub = request.app["pubsub"]
    pool: VmPool = request.app["vm_pool"]

    # First free resources from persistent programs and instances that are not scheduled anymore.
    allocations = allocation.persistent_vms | allocation.instances
    # Make a copy since the pool is modified
    for execution in list(pool.get_persistent_executions()):
        if execution.vm_hash not in allocations and execution.is_running and not execution.uses_payment_stream:
            vm_type = "instance" if execution.is_instance else "persistent program"
            logger.info("Stopping %s %s", vm_type, execution.vm_hash)
            await pool.stop_vm(execution.vm_hash)
            pool.forget_vm(execution.vm_hash)

    # Second start persistent VMs and instances sequentially to limit resource usage.

    # Exceptions that can be raised when starting a VM:
    vm_creation_exceptions = (
        UnknownHashError,
        ResourceDownloadError,
        FileTooLargeError,
        VmSetupError,
        MicroVMFailedInitError,
        HostNotFoundError,
    )

    scheduling_errors: dict[ItemHash, Exception] = {}

    # Schedule the start of persistent VMs:
    for vm_hash in allocation.persistent_vms:
        try:
            logger.info(f"Starting long running VM '{vm_hash}'")
            vm_hash = ItemHash(vm_hash)
            await start_persistent_vm(vm_hash, pubsub, pool)
        except vm_creation_exceptions as error:
            logger.exception(error)
            scheduling_errors[vm_hash] = error

    # Schedule the start of instances:
    for instance_hash in allocation.instances:
        logger.info(f"Starting instance '{instance_hash}'")
        instance_item_hash = ItemHash(instance_hash)
        try:
            await start_persistent_vm(instance_item_hash, pubsub, pool)
        except vm_creation_exceptions as error:
            logger.exception(error)
            scheduling_errors[instance_item_hash] = error

    # Log unsupported features
    if allocation.on_demand_vms:
        logger.warning("Not supported yet: 'allocation.on_demand_vms'")
    if allocation.jobs:
        logger.warning("Not supported yet: 'allocation.on_demand_vms'")

    failing = set(scheduling_errors.keys())
    successful = allocations - failing

    status_code: int
    if not failing:
        status_code = 200  # OK
    elif not successful:
        status_code = 503  # Service Unavailable
    else:
        status_code = 207  # Multi-Status

    return web.json_response(
        data={
            "success": not failing,
            "successful": list(successful),
            "failing": list(failing),
            "errors": {vm_hash: repr(error) for vm_hash, error in scheduling_errors.items()},
        },
        status=status_code,
    )


@cors_allow_all
async def notify_allocation(request: web.Request):
    """Notify instance allocation, only used for Pay as you Go feature"""
    try:
        data = await request.json()
        vm_notification = VMNotification.parse_obj(data)
    except JSONDecodeError:
        return web.HTTPBadRequest(reason="Body is not valid JSON")
    except ValidationError as error:
        return web.json_response(data=error.json(), status=web.HTTPBadRequest.status_code)

    pubsub: PubSub = request.app["pubsub"]
    pool: VmPool = request.app["vm_pool"]

    item_hash: ItemHash = vm_notification.instance
    message = await try_get_message(item_hash)
    if message.type != MessageType.instance:
        return web.HTTPBadRequest(reason="Message is not an instance")

    if not message.content.payment:
        return web.HTTPBadRequest(reason="Message does not have payment information")

    if message.content.payment.receiver != settings.PAYMENT_RECEIVER_ADDRESS:
        return web.HTTPBadRequest(reason="Message is not for this instance")

    # Check that there is a payment stream for this instance
    try:
        active_flow: Decimal = await get_stream(
            sender=message.sender, receiver=message.content.payment.receiver, chain=message.content.payment.chain
        )
    except InvalidAddressError as error:
        logger.warning(f"Invalid address {error}", exc_info=True)
        return web.HTTPBadRequest(reason=f"Invalid address {error}")

    if not active_flow:
        raise web.HTTPPaymentRequired(reason="Empty payment stream for this instance")

    required_flow: Decimal = await fetch_execution_flow_price(item_hash)

    if active_flow < required_flow:
        active_flow_per_month = active_flow * 60 * 60 * 24 * (Decimal("30.41666666666923904761904784"))
        required_flow_per_month = required_flow * 60 * 60 * 24 * Decimal("30.41666666666923904761904784")
        return web.HTTPPaymentRequired(
            reason="Insufficient payment stream",
            text="Insufficient payment stream for this instance\n\n"
            f"Required: {required_flow_per_month} / month (flow = {required_flow})\n"
            f"Present: {active_flow_per_month} / month (flow = {active_flow})",
        )

    # Exceptions that can be raised when starting a VM:
    vm_creation_exceptions = (
        UnknownHashError,
        ResourceDownloadError,
        FileTooLargeError,
        VmSetupError,
        MicroVMFailedInitError,
        HostNotFoundError,
    )

    scheduling_errors: dict[ItemHash, Exception] = {}
    try:
        await start_persistent_vm(item_hash, pubsub, pool)
        successful = True
    except vm_creation_exceptions as error:
        logger.exception(error)
        scheduling_errors[item_hash] = error
        successful = False

    failing = set(scheduling_errors.keys())

    status_code: int
    if not failing:
        status_code = 200  # OK
    elif not successful:
        status_code = 503  # Service Unavailable
    else:
        status_code = 207  # Multi-Status

    return web.json_response(
        data={
            "success": not failing,
            "successful": successful,
            "failing": list(failing),
            "errors": {vm_hash: repr(error) for vm_hash, error in scheduling_errors.items()},
        },
        status=status_code,
    )<|MERGE_RESOLUTION|>--- conflicted
+++ resolved
@@ -341,11 +341,7 @@
 
 
 async def update_allocations(request: web.Request):
-<<<<<<< HEAD
-    """Main entry for the start of persistence VM and instance, called by the CCN,
-=======
     """Main entry for the start of persistence VM and instance, called by the Scheduler,
->>>>>>> ffa23222
 
 
     auth via the SETTINGS.ALLOCATION_TOKEN_HASH  sent in header X-Auth-Signature.
