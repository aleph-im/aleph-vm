import math
from datetime import datetime, timezone
from functools import lru_cache
from typing import Optional

import cpuinfo
import psutil
from aiohttp import web
from aleph_message.models import ItemHash
from aleph_message.models.execution.environment import CpuProperties
from pydantic import BaseModel, Field

from aleph.vm.conf import settings
from aleph.vm.utils import cors_allow_all


class Period(BaseModel):
    datetime: datetime


class LoadAverage(BaseModel):
    load1: float
    load5: float
    load15: float

    @classmethod
    def from_psutil(cls, psutil_loadavg: tuple[float, float, float]):
        return cls(
            load1=psutil_loadavg[0],
            load5=psutil_loadavg[1],
            load15=psutil_loadavg[2],
        )


class CoreFrequencies(BaseModel):
    min: float
    max: float

    @classmethod
    def from_psutil(cls, psutil_freq: psutil._common.scpufreq):
        min_ = psutil_freq.min or psutil_freq.current
        max_ = psutil_freq.max or psutil_freq.current
        return cls(min=min_, max=max_)


class CpuUsage(BaseModel):
    count: int
    load_average: LoadAverage
    core_frequencies: CoreFrequencies


class MemoryUsage(BaseModel):
    total_kB: int
    available_kB: int


class DiskUsage(BaseModel):
    total_kB: int
    available_kB: int


class UsagePeriod(BaseModel):
    start_timestamp: datetime
    duration_seconds: float


class MachineProperties(BaseModel):
    cpu: CpuProperties


class MachineUsage(BaseModel):
    cpu: CpuUsage
    mem: MemoryUsage
    disk: DiskUsage
    period: UsagePeriod
    properties: MachineProperties
    active: bool = True


@lru_cache
def get_machine_properties() -> MachineProperties:
    """Fetch machine properties such as architecture, CPU vendor, ...
    These should not change while the supervisor is running.

    In the future, some properties may have to be fetched from within a VM.
    """
    cpu_info = cpuinfo.get_cpu_info()  # Slow
    return MachineProperties(
        cpu=CpuProperties(
            architecture=cpu_info.get("raw_arch_string", cpu_info.get("arch_string_raw")),
<<<<<<< HEAD
            vendor=cpu_info["vendor_id_raw"],
=======
            vendor=cpu_info.get("vendor_id", cpu_info.get("vendor_id_raw")),
>>>>>>> 5fe46ac4
        ),
    )


@cors_allow_all
async def about_system_usage(_: web.Request):
    """Public endpoint to expose information about the system usage."""
    period_start = datetime.now(timezone.utc).replace(second=0, microsecond=0)

    usage: MachineUsage = MachineUsage(
        cpu=CpuUsage(
            count=psutil.cpu_count(),
            load_average=LoadAverage.from_psutil(psutil.getloadavg()),
            core_frequencies=CoreFrequencies.from_psutil(psutil.cpu_freq()),
        ),
        mem=MemoryUsage(
            total_kB=math.ceil(psutil.virtual_memory().total / 1000),
            available_kB=math.floor(psutil.virtual_memory().available / 1000),
        ),
        disk=DiskUsage(
            total_kB=psutil.disk_usage(str(settings.PERSISTENT_VOLUMES_DIR)).total // 1000,
            available_kB=psutil.disk_usage(str(settings.PERSISTENT_VOLUMES_DIR)).free // 1000,
        ),
        period=UsagePeriod(
            start_timestamp=period_start,
            duration_seconds=60,
        ),
        properties=get_machine_properties(),
    )
<<<<<<< HEAD
=======

>>>>>>> 5fe46ac4
    return web.json_response(text=usage.json(exclude_none=True))


class Allocation(BaseModel):
    """An allocation is the set of resources that are currently allocated on this orchestrator.
    It contains the item_hashes of all persistent VMs, instances, on-demand VMs and jobs.
    """

    persistent_vms: set[ItemHash] = Field(default_factory=set)
    instances: set[ItemHash] = Field(default_factory=set)
    on_demand_vms: Optional[set[ItemHash]] = None
    jobs: Optional[set[ItemHash]] = None


class VMNotification(BaseModel):
    """A notification to the orchestrator that a VM has been created or destroyed.
    This is typically sent by a user that just created a VM in order to quickly ensure the creation of the VM.
    """

    instance: ItemHash<|MERGE_RESOLUTION|>--- conflicted
+++ resolved
@@ -88,11 +88,7 @@
     return MachineProperties(
         cpu=CpuProperties(
             architecture=cpu_info.get("raw_arch_string", cpu_info.get("arch_string_raw")),
-<<<<<<< HEAD
-            vendor=cpu_info["vendor_id_raw"],
-=======
             vendor=cpu_info.get("vendor_id", cpu_info.get("vendor_id_raw")),
->>>>>>> 5fe46ac4
         ),
     )
 
@@ -122,10 +118,6 @@
         ),
         properties=get_machine_properties(),
     )
-<<<<<<< HEAD
-=======
-
->>>>>>> 5fe46ac4
     return web.json_response(text=usage.json(exclude_none=True))
 
 
