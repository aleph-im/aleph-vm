--- conflicted
+++ resolved
@@ -11,12 +11,9 @@
 from aleph_message.models.execution.environment import CpuProperties
 from pydantic import BaseModel, Field
 
-<<<<<<< HEAD
-=======
 from aleph.vm.conf import settings
 from aleph.vm.utils import cors_allow_all
 
->>>>>>> c7db4efb
 
 class Period(BaseModel):
     datetime: datetime
