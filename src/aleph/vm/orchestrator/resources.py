import math
from datetime import datetime, timezone
from typing import Optional

import psutil
from aiohttp import web
from aleph_message.models import ItemHash
from aleph_message.models.execution.environment import CpuProperties
from pydantic import BaseModel, Field

from aleph.vm.conf import settings
from aleph.vm.orchestrator.machine import (
    get_cpu_info,
    get_hardware_info,
    get_memory_info,
)
from aleph.vm.utils import async_cache, cors_allow_all


class Period(BaseModel):
    datetime: datetime


class LoadAverage(BaseModel):
    load1: float
    load5: float
    load15: float

    @classmethod
    def from_psutil(cls, psutil_loadavg: tuple[float, float, float]):
        return cls(
            load1=psutil_loadavg[0],
            load5=psutil_loadavg[1],
            load15=psutil_loadavg[2],
        )


class CoreFrequencies(BaseModel):
    min: float
    max: float

    @classmethod
    def from_psutil(cls, psutil_freq: psutil._common.scpufreq):
        min_ = psutil_freq.min or psutil_freq.current
        max_ = psutil_freq.max or psutil_freq.current
        return cls(min=min_, max=max_)


class CpuUsage(BaseModel):
    count: int
    load_average: LoadAverage
    core_frequencies: CoreFrequencies


class MemoryUsage(BaseModel):
    total_kB: int
    available_kB: int


class DiskUsage(BaseModel):
    total_kB: int
    available_kB: int


class UsagePeriod(BaseModel):
    start_timestamp: datetime
    duration_seconds: float


class MachineProperties(BaseModel):
    cpu: CpuProperties


class MachineUsage(BaseModel):
    cpu: CpuUsage
    mem: MemoryUsage
    disk: DiskUsage
    period: UsagePeriod
    properties: MachineProperties
    active: bool = True


class ExtendedCpuProperties(CpuProperties):
    """CPU properties."""

    model: Optional[str] = Field(default=None, description="CPU model")
    frequency: Optional[str] = Field(default=None, description="CPU frequency")
    count: Optional[str] = Field(default=None, description="CPU count")


class MemoryProperties(BaseModel):
    """MEMORY properties."""

    size: Optional[str] = Field(default=None, description="Memory size")
    units: Optional[str] = Field(default=None, description="Memory size units")
    type: Optional[str] = Field(default=None, description="Memory type")
    clock: Optional[str] = Field(default=None, description="Memory clock")
    clock_units: Optional[str] = Field(default=None, description="Memory clock units")


class MachineCapability(BaseModel):
    cpu: ExtendedCpuProperties
    memory: MemoryProperties


machine_properties_cached = None


@async_cache
async def get_machine_properties() -> MachineProperties:
    """Fetch machine properties such as architecture, CPU vendor, ...
    These should not change while the supervisor is running.

    In the future, some properties may have to be fetched from within a VM.
    """
    hw = await get_hardware_info()
    cpu_info = get_cpu_info(hw)
    return MachineProperties(
        cpu=CpuProperties(
<<<<<<< HEAD
            architecture=cpu_info["architecture"],
            vendor=cpu_info["vendor"],
        ),
    )


@async_cache
async def get_machine_capability() -> MachineCapability:
    hw = await get_hardware_info()
    cpu_info = get_cpu_info(hw)
    mem_info = get_memory_info(hw)

    return MachineCapability(
        cpu=ExtendedCpuProperties(
            architecture=cpu_info["architecture"],
            vendor=cpu_info["vendor"],
            model=cpu_info["model"],
            frequency=cpu_info["frequency"],
            count=cpu_info["count"],
        ),
        memory=MemoryProperties(
            size=mem_info["size"],
            units=mem_info["units"],
            type=mem_info["type"],
            clock=mem_info["clock"],
            clock_units=mem_info["clock_units"],
=======
            architecture=cpu_info.get("raw_arch_string", cpu_info.get("arch_string_raw")),
            vendor=cpu_info.get("vendor_id", cpu_info.get("vendor_id_raw")),
>>>>>>> ffa23222
        ),
    )


@cors_allow_all
async def about_system_usage(_: web.Request):
    """Public endpoint to expose information about the system usage."""
    period_start = datetime.now(timezone.utc).replace(second=0, microsecond=0)

    machine_properties = await get_machine_properties()
    usage: MachineUsage = MachineUsage(
        cpu=CpuUsage(
            count=psutil.cpu_count(),
            load_average=LoadAverage.from_psutil(psutil.getloadavg()),
            core_frequencies=CoreFrequencies.from_psutil(psutil.cpu_freq()),
        ),
        mem=MemoryUsage(
            total_kB=math.ceil(psutil.virtual_memory().total / 1000),
            available_kB=math.floor(psutil.virtual_memory().available / 1000),
        ),
        disk=DiskUsage(
            total_kB=psutil.disk_usage(str(settings.PERSISTENT_VOLUMES_DIR)).total // 1000,
            available_kB=psutil.disk_usage(str(settings.PERSISTENT_VOLUMES_DIR)).free // 1000,
        ),
        period=UsagePeriod(
            start_timestamp=period_start,
            duration_seconds=60,
        ),
        properties=machine_properties,
    )

    return web.json_response(text=usage.json(exclude_none=True))


async def about_capability(_: web.Request):
    """Public endpoint to expose information about the CRN capability."""

    capability: MachineCapability = await get_machine_capability()
    return web.json_response(text=capability.json(exclude_none=False))


class Allocation(BaseModel):
    """An allocation is the set of resources that are currently allocated on this orchestrator.
    It contains the item_hashes of all persistent VMs, instances, on-demand VMs and jobs.
    """

    persistent_vms: set[ItemHash] = Field(default_factory=set)
    instances: set[ItemHash] = Field(default_factory=set)
    on_demand_vms: Optional[set[ItemHash]] = None
    jobs: Optional[set[ItemHash]] = None


class VMNotification(BaseModel):
    """A notification to the orchestrator that a VM has been created or destroyed.
    This is typically sent by a user that just created a VM in order to quickly ensure the creation of the VM.
    """

    instance: ItemHash<|MERGE_RESOLUTION|>--- conflicted
+++ resolved
@@ -1,7 +1,9 @@
 import math
 from datetime import datetime, timezone
+from functools import lru_cache
 from typing import Optional
 
+import cpuinfo
 import psutil
 from aiohttp import web
 from aleph_message.models import ItemHash
@@ -117,7 +119,6 @@
     cpu_info = get_cpu_info(hw)
     return MachineProperties(
         cpu=CpuProperties(
-<<<<<<< HEAD
             architecture=cpu_info["architecture"],
             vendor=cpu_info["vendor"],
         ),
@@ -144,10 +145,8 @@
             type=mem_info["type"],
             clock=mem_info["clock"],
             clock_units=mem_info["clock_units"],
-=======
             architecture=cpu_info.get("raw_arch_string", cpu_info.get("arch_string_raw")),
             vendor=cpu_info.get("vendor_id", cpu_info.get("vendor_id_raw")),
->>>>>>> ffa23222
         ),
     )
 
