"""
The VM Supervisor is in charge of executing code, starting and stopping VMs and provides
and API to launch these operations.

At it's core, it is currently an asynchronous HTTP server using aiohttp, but this may
evolve in the future.
"""

import asyncio
import logging
from collections.abc import Awaitable
from pathlib import Path
from secrets import token_urlsafe
from typing import Callable

from aiohttp import web
from aiohttp_cors import ResourceOptions, setup

from aleph.vm.conf import settings
from aleph.vm.pool import VmPool
from aleph.vm.version import __version__

from .metrics import create_tables, setup_engine
from .resources import about_capability, about_system_usage
from .tasks import (
    start_payment_monitoring_task,
    start_watch_for_messages_task,
    stop_balances_monitoring_task,
    stop_watch_for_messages_task,
)
from .views import (
    about_config,
    about_execution_records,
    about_executions,
    about_login,
    list_executions,
    notify_allocation,
    run_code_from_hostname,
    run_code_from_path,
    status_check_fastapi,
    status_check_fastapi_legacy,
    status_check_host,
    status_check_ipv6,
    status_check_version,
    status_public_config,
    update_allocations,
)
from .views.operator import (
    operate_erase,
    operate_expire,
    operate_reboot,
    operate_stop,
    stream_logs,
)

logger = logging.getLogger(__name__)


@web.middleware
async def server_version_middleware(
    request: web.Request,
    handler: Callable[[web.Request], Awaitable[web.StreamResponse]],
) -> web.StreamResponse:
    """Add the version of Aleph-VM in the HTTP headers of the responses."""
    resp: web.StreamResponse = await handler(request)
    resp.headers.update(
        {"Server": f"aleph-vm/{__version__}"},
    )
    return resp


async def http_not_found(request: web.Request):
    """Return a 404 error for unknown URLs."""
    return web.HTTPNotFound()


def setup_webapp():
    app = web.Application(middlewares=[server_version_middleware])
    cors = setup(
        app,
        defaults={
            "*": ResourceOptions(
                allow_credentials=True,
                expose_headers="*",
                allow_headers="*",
            )
        },
    )

<<<<<<< HEAD
# Routes that need CORS enabled
cors_routes = [
    # /about APIs return information about the VM Orchestrator
    web.get("/about/login", about_login),
    web.get("/about/executions/list", list_executions),
    web.get("/about/executions/details", about_executions),
    web.get("/about/executions/records", about_execution_records),
    web.get("/about/usage/system", about_system_usage),
    web.get("/about/capability", about_capability),
    web.get("/about/config", about_config),
    # /control APIs are used to control the VMs and access their logs
    web.post("/control/allocation/notify", notify_allocation),
    web.get("/control/machine/{ref}/logs", stream_logs),
    web.post("/control/machine/{ref}/expire", operate_expire),
    web.post("/control/machine/{ref}/stop", operate_stop),
    web.post("/control/machine/{ref}/erase", operate_erase),
    web.post("/control/machine/{ref}/reboot", operate_reboot),
    # /status APIs are used to check that the VM Orchestrator is running properly
    web.get("/status/check/fastapi", status_check_fastapi),
    web.get("/status/check/fastapi/legacy", status_check_fastapi_legacy),
    web.get("/status/check/host", status_check_host),
    web.get("/status/check/version", status_check_version),
    web.get("/status/check/ipv6", status_check_ipv6),
    web.get("/status/config", status_public_config),
]
routes = app.add_routes(cors_routes)
for route in routes:
    cors.add(route)


# Routes that don't need CORS enabled
other_routes = [
    # /control APIs are used to control the VMs and access their logs
    web.post("/control/allocations", update_allocations),
    # Raise an HTTP Error 404 if attempting to access an unknown URL within these paths.
    web.get("/about/{suffix:.*}", http_not_found),
    web.get("/control/{suffix:.*}", http_not_found),
    web.get("/status/{suffix:.*}", http_not_found),
    # /static is used to serve static files
    web.static("/static", Path(__file__).parent / "views/static"),
    # /vm is used to launch VMs on-demand
    web.route("*", "/vm/{ref}{suffix:.*}", run_code_from_path),
    web.route("*", "/{suffix:.*}", run_code_from_hostname),
]
app.add_routes(other_routes)
=======
    # Routes that need CORS enabled
    cors_routes = [
        # /about APIs return information about the VM Orchestrator
        web.get("/about/login", about_login),
        web.get("/about/executions/list", list_executions),
        web.get("/about/executions/details", about_executions),
        web.get("/about/executions/records", about_execution_records),
        web.get("/about/usage/system", about_system_usage),
        web.get("/about/config", about_config),
        # /control APIs are used to control the VMs and access their logs
        web.post("/control/allocation/notify", notify_allocation),
        web.get("/control/machine/{ref}/logs", stream_logs),
        web.post("/control/machine/{ref}/expire", operate_expire),
        web.post("/control/machine/{ref}/stop", operate_stop),
        web.post("/control/machine/{ref}/erase", operate_erase),
        web.post("/control/machine/{ref}/reboot", operate_reboot),
        # /status APIs are used to check that the VM Orchestrator is running properly
        web.get("/status/check/fastapi", status_check_fastapi),
        web.get("/status/check/fastapi/legacy", status_check_fastapi_legacy),
        web.get("/status/check/host", status_check_host),
        web.get("/status/check/version", status_check_version),
        web.get("/status/check/ipv6", status_check_ipv6),
        web.get("/status/config", status_public_config),
    ]
    routes = app.add_routes(cors_routes)
    for route in routes:
        cors.add(route)

    # Routes that don't need CORS enabled
    other_routes = [
        # /control APIs are used to control the VMs and access their logs
        web.post("/control/allocations", update_allocations),
        # Raise an HTTP Error 404 if attempting to access an unknown URL within these paths.
        web.get("/about/{suffix:.*}", http_not_found),
        web.get("/control/{suffix:.*}", http_not_found),
        web.get("/status/{suffix:.*}", http_not_found),
        # /static is used to serve static files
        web.static("/static", Path(__file__).parent / "views/static"),
        # /vm is used to launch VMs on-demand
        web.route("*", "/vm/{ref}{suffix:.*}", run_code_from_path),
        web.route("*", "/{suffix:.*}", run_code_from_hostname),
    ]
    app.add_routes(other_routes)
    return app
>>>>>>> ffa23222


async def stop_all_vms(app: web.Application):
    pool: VmPool = app["vm_pool"]
    await pool.stop()


def run():
    """Run the VM Supervisor."""
    settings.check()

    engine = setup_engine()
    asyncio.run(create_tables(engine))

    loop = asyncio.new_event_loop()
    pool = VmPool(loop)
    pool.setup()

    hostname = settings.DOMAIN_NAME
    protocol = "http" if hostname == "localhost" else "https"

    # Require a random token to access /about APIs
    secret_token = token_urlsafe(nbytes=32)
    app = setup_webapp()
    # Store app singletons. Note that app["pubsub"] will also be created.
    app["secret_token"] = secret_token
    app["vm_pool"] = pool

    logger.debug(f"Login to /about pages {protocol}://{hostname}/about/login?token={secret_token}")

    try:
        if settings.WATCH_FOR_MESSAGES:
            app.on_startup.append(start_watch_for_messages_task)
            app.on_startup.append(start_payment_monitoring_task)
            app.on_cleanup.append(stop_watch_for_messages_task)
            app.on_cleanup.append(stop_balances_monitoring_task)
            app.on_cleanup.append(stop_all_vms)

        logger.info("Loading existing executions ...")
        asyncio.run(pool.load_persistent_executions())

        logger.info(f"Starting the web server on http://{settings.SUPERVISOR_HOST}:{settings.SUPERVISOR_PORT}")
        web.run_app(app, host=settings.SUPERVISOR_HOST, port=settings.SUPERVISOR_PORT)
    except OSError as e:
        if e.errno == 98:
            logger.error(
                f"Port {settings.SUPERVISOR_PORT} already in use. "
                f"Please check that no other instance of Aleph-VM is running."
            )
        else:
            raise
    finally:
        if settings.ALLOW_VM_NETWORKING:
            pool.teardown()<|MERGE_RESOLUTION|>--- conflicted
+++ resolved
@@ -87,53 +87,7 @@
         },
     )
 
-<<<<<<< HEAD
-# Routes that need CORS enabled
-cors_routes = [
-    # /about APIs return information about the VM Orchestrator
-    web.get("/about/login", about_login),
-    web.get("/about/executions/list", list_executions),
-    web.get("/about/executions/details", about_executions),
-    web.get("/about/executions/records", about_execution_records),
-    web.get("/about/usage/system", about_system_usage),
-    web.get("/about/capability", about_capability),
-    web.get("/about/config", about_config),
-    # /control APIs are used to control the VMs and access their logs
-    web.post("/control/allocation/notify", notify_allocation),
-    web.get("/control/machine/{ref}/logs", stream_logs),
-    web.post("/control/machine/{ref}/expire", operate_expire),
-    web.post("/control/machine/{ref}/stop", operate_stop),
-    web.post("/control/machine/{ref}/erase", operate_erase),
-    web.post("/control/machine/{ref}/reboot", operate_reboot),
-    # /status APIs are used to check that the VM Orchestrator is running properly
-    web.get("/status/check/fastapi", status_check_fastapi),
-    web.get("/status/check/fastapi/legacy", status_check_fastapi_legacy),
-    web.get("/status/check/host", status_check_host),
-    web.get("/status/check/version", status_check_version),
-    web.get("/status/check/ipv6", status_check_ipv6),
-    web.get("/status/config", status_public_config),
-]
-routes = app.add_routes(cors_routes)
-for route in routes:
-    cors.add(route)
 
-
-# Routes that don't need CORS enabled
-other_routes = [
-    # /control APIs are used to control the VMs and access their logs
-    web.post("/control/allocations", update_allocations),
-    # Raise an HTTP Error 404 if attempting to access an unknown URL within these paths.
-    web.get("/about/{suffix:.*}", http_not_found),
-    web.get("/control/{suffix:.*}", http_not_found),
-    web.get("/status/{suffix:.*}", http_not_found),
-    # /static is used to serve static files
-    web.static("/static", Path(__file__).parent / "views/static"),
-    # /vm is used to launch VMs on-demand
-    web.route("*", "/vm/{ref}{suffix:.*}", run_code_from_path),
-    web.route("*", "/{suffix:.*}", run_code_from_hostname),
-]
-app.add_routes(other_routes)
-=======
     # Routes that need CORS enabled
     cors_routes = [
         # /about APIs return information about the VM Orchestrator
@@ -142,6 +96,7 @@
         web.get("/about/executions/details", about_executions),
         web.get("/about/executions/records", about_execution_records),
         web.get("/about/usage/system", about_system_usage),
+        web.get("/about/capability", about_capability),
         web.get("/about/config", about_config),
         # /control APIs are used to control the VMs and access their logs
         web.post("/control/allocation/notify", notify_allocation),
@@ -178,7 +133,6 @@
     ]
     app.add_routes(other_routes)
     return app
->>>>>>> ffa23222
 
 
 async def stop_all_vms(app: web.Application):
