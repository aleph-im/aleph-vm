"""
This module contains abstract class for executables (programs and instances) running inside Firecracker MicroVMs.
"""

import asyncio
import logging
from dataclasses import dataclass, field
from multiprocessing import Process, set_start_method
from os.path import exists, isfile
from pathlib import Path
from typing import Generic, Optional, TypeVar

from aiohttp import ClientResponseError
from aleph_message.models import ExecutableContent, ItemHash
from aleph_message.models.execution.environment import MachineResources

from aleph.vm.conf import settings
from aleph.vm.controllers.configuration import Configuration, VMConfiguration
from aleph.vm.controllers.firecracker.snapshots import CompressedDiskVolumeSnapshot
from aleph.vm.controllers.interface import AlephVmControllerInterface
from aleph.vm.guest_api.__main__ import run_guest_api
from aleph.vm.hypervisors.firecracker.microvm import FirecrackerConfig, MicroVM
from aleph.vm.network.firewall import teardown_nftables_for_vm
from aleph.vm.network.interfaces import TapInterface
from aleph.vm.storage import chown_to_jailman, get_volume_path

try:
    import psutil  # type: ignore [no-redef]
except ImportError:
    psutil = None  # type: ignore [assignment]

logger = logging.getLogger(__name__)

try:
    set_start_method("spawn")
except RuntimeError as error:
    if error.args == ("context has already been set",):
        logger.info("Start method has already been set")
        pass
    else:
        raise error


class ResourceDownloadError(ClientResponseError):
    """An error occurred while downloading a VM resource file"""

    def __init__(self, error: ClientResponseError):
        super().__init__(
            request_info=error.request_info,
            history=error.history,
            status=error.status,
            message=error.message,
            headers=error.headers,
        )


@dataclass
class Volume:
    mount: str
    device: str
    read_only: bool


@dataclass
class HostVolume:
    mount: str
    path_on_host: Path
    read_only: bool


@dataclass
class BaseConfiguration:
    vm_hash: ItemHash
    ip: Optional[str] = None
    route: Optional[str] = None
    dns_servers: list[str] = field(default_factory=list)
    volumes: list[Volume] = field(default_factory=list)
    variables: Optional[dict[str, str]] = None


@dataclass
class ConfigurationResponse:
    success: bool
    error: Optional[str] = None
    traceback: Optional[str] = None


class AlephFirecrackerResources:
    """Resources required to start a Firecracker VM"""

    message_content: ExecutableContent

    kernel_image_path: Path
    rootfs_path: Path
    volumes: list[HostVolume]
    namespace: str

    def __init__(self, message_content: ExecutableContent, namespace: str):
        self.message_content = message_content
        self.namespace = namespace

    def to_dict(self):
        return self.__dict__

    async def download_kernel(self):
        # Assumes kernel is already present on the host
        self.kernel_image_path = Path(settings.LINUX_PATH)
        assert isfile(self.kernel_image_path)

    async def download_volumes(self):
        volumes = []
        # TODO: Download in parallel
        for volume in self.message_content.volumes:
            volumes.append(
                HostVolume(
                    mount=volume.mount,
                    path_on_host=(await get_volume_path(volume=volume, namespace=self.namespace)),
                    read_only=volume.is_read_only(),
                )
            )
        self.volumes = volumes

    async def download_all(self):
        await asyncio.gather(
            self.download_kernel(),
            self.download_volumes(),
        )


class VmSetupError(Exception):
    pass


class VmInitNotConnectedError(Exception):
    pass


ConfigurationType = TypeVar("ConfigurationType")


class AlephFirecrackerExecutable(Generic[ConfigurationType], AlephVmControllerInterface):
    vm_id: int
    vm_hash: ItemHash
    resources: AlephFirecrackerResources
    enable_console: bool
    enable_networking: bool
    hardware_resources: MachineResources
    tap_interface: Optional[TapInterface] = None
    fvm: MicroVM
    vm_configuration: Optional[ConfigurationType]
    guest_api_process: Optional[Process] = None
    is_instance: bool
    persistent: bool
    _firecracker_config: Optional[FirecrackerConfig] = None
<<<<<<< HEAD
    support_snapshot: bool
=======
    controller_configuration: Optional[Configuration] = None
>>>>>>> 316636a8

    def __init__(
        self,
        vm_id: int,
        vm_hash: ItemHash,
        resources: AlephFirecrackerResources,
        enable_networking: bool = False,
        enable_console: Optional[bool] = None,
        hardware_resources: Optional[MachineResources] = None,
        tap_interface: Optional[TapInterface] = None,
        persistent: bool = False,
    ):
        self.vm_id = vm_id
        self.vm_hash = vm_hash
        self.resources = resources
        if enable_console is None:
            enable_console = settings.PRINT_SYSTEM_LOGS
        self.enable_console = enable_console
        self.enable_networking = enable_networking and settings.ALLOW_VM_NETWORKING
        self.hardware_resources = hardware_resources or MachineResources()
        self.tap_interface = tap_interface
        self.persistent = persistent

        self.fvm = MicroVM(
            vm_id=self.vm_id,
            firecracker_bin_path=settings.FIRECRACKER_PATH,
            jailer_base_directory=settings.JAILER_BASE_DIR,
            use_jailer=settings.USE_JAILER,
            jailer_bin_path=settings.JAILER_PATH,
            init_timeout=settings.INIT_TIMEOUT,
        )
        self.fvm.prepare_jailer()

        # These properties are set later in the setup and configuration.
        self.vm_configuration = None
        self.guest_api_process = None
        self._firecracker_config = None

    def to_dict(self):
        """Dict representation of the virtual machine. Used to record resource usage and for JSON serialization."""
        if self.fvm.proc and psutil:
            # The firecracker process is still running and process information can be obtained from `psutil`.
            try:
                p = psutil.Process(self.fvm.proc.pid)
                pid_info = {
                    "status": p.status(),
                    "create_time": p.create_time(),
                    "cpu_times": p.cpu_times(),
                    "cpu_percent": p.cpu_percent(),
                    "memory_info": p.memory_info(),
                    "io_counters": p.io_counters(),
                    "open_files": p.open_files(),
                    "connections": p.connections(),
                    "num_threads": p.num_threads(),
                    "num_ctx_switches": p.num_ctx_switches(),
                }
            except psutil.NoSuchProcess:
                logger.warning("Cannot read process metrics (process not found)")
                pid_info = None
        else:
            pid_info = None

        return {
            "process": pid_info,
            **self.__dict__,
        }

    async def setup(self):
        # self._firecracker_config = FirecrackerConfig(...)
        raise NotImplementedError()

    async def start(self):
        logger.debug(f"Starting VM={self.vm_id}")

        if not self.fvm:
            msg = "No VM found. Call setup() before start()"
            raise ValueError(msg)

        if self.is_instance:
            msg = "VM should be started using SystemD Manager class"
            raise ValueError(msg)

        try:
            firecracker_config_path = await self.fvm.save_configuration_file(self._firecracker_config)
            await self.fvm.start(firecracker_config_path)
            logger.debug("setup done")
        except Exception:
            # Stop the VM and clear network interfaces in case any error prevented the start of the virtual machine.
            logger.error("VM startup failed, cleaning up network")
            await self.fvm.teardown()
            teardown_nftables_for_vm(self.vm_id)
            if self.tap_interface:
                await self.tap_interface.delete()
            raise

        if self.enable_console:
            self.fvm.start_printing_logs()

        await self.wait_for_init()
        logger.debug(f"started fvm {self.vm_id}")

    async def wait_for_init(self) -> None:
        """Wait for the init process of the virtual machine to be ready.
        May be empty."""
        return

    def save_controller_configuration(self):
        """Save VM configuration to be used by the controller service"""
        with open(f"{settings.EXECUTION_ROOT}/{self.vm_hash}-controller.json", "wb") as controller_config_file:
            controller_config_file.write(
                self.controller_configuration.json(by_alias=True, exclude_none=True, indent=4).encode()
            )
            controller_config_file.flush()
            config_file_path = Path(controller_config_file.name)
            config_file_path.chmod(0o644)
            return config_file_path

    async def configure(self):
        """Configure the VM by saving controller service configuration"""
        if self.persistent:
            firecracker_config_path = await self.fvm.save_configuration_file(self._firecracker_config)
            vm_configuration = VMConfiguration(
                firecracker_bin_path=self.fvm.firecracker_bin_path,
                use_jailer=self.fvm.use_jailer,
                jailer_bin_path=self.fvm.jailer_bin_path,
                init_timeout=self.fvm.init_timeout,
                config_file_path=firecracker_config_path,
            )

            configuration = Configuration(
                vm_id=self.vm_id,
                settings=settings,
                vm_configuration=vm_configuration,
            )

            self.controller_configuration = configuration
            self.save_controller_configuration()

    async def start_guest_api(self):
        logger.debug(f"starting guest API for {self.vm_id}")
        vsock_path = f"{self.fvm.vsock_path}_53"
        vm_hash = self.vm_hash
        self.guest_api_process = Process(
            target=run_guest_api,
            args=(vsock_path, vm_hash, settings.SENTRY_DSN, settings.DOMAIN_NAME),
        )
        self.guest_api_process.start()
        while not exists(vsock_path):
            await asyncio.sleep(0.01)
        await chown_to_jailman(Path(vsock_path))
        logger.debug(f"started guest API for {self.vm_id}")

    async def stop_guest_api(self):
        if self.guest_api_process and self.guest_api_process._popen:
            self.guest_api_process.terminate()

    async def teardown(self):
        if self.fvm:
            await self.fvm.teardown()
            teardown_nftables_for_vm(self.vm_id)
            if self.tap_interface:
                await self.tap_interface.delete()
        await self.stop_guest_api()

    async def create_snapshot(self) -> CompressedDiskVolumeSnapshot:
        raise NotImplementedError()

    async def get_log_queue(self) -> asyncio.Queue:
        queue: asyncio.Queue = asyncio.Queue(maxsize=1000)
        # Limit the number of queues per VM

        if len(self.fvm.log_queues) > 20:
            logger.warning("Too many log queues, dropping the oldest one")
            self.fvm.log_queues.pop(0)
        self.fvm.log_queues.append(queue)
        return queue

    async def unregister_queue(self, queue: asyncio.Queue):
        if queue in self.fvm.log_queues:
            self.fvm.log_queues.remove(queue)
        queue.empty()<|MERGE_RESOLUTION|>--- conflicted
+++ resolved
@@ -149,14 +149,12 @@
     fvm: MicroVM
     vm_configuration: Optional[ConfigurationType]
     guest_api_process: Optional[Process] = None
+    persistent: bool
     is_instance: bool
-    persistent: bool
+
     _firecracker_config: Optional[FirecrackerConfig] = None
-<<<<<<< HEAD
     support_snapshot: bool
-=======
     controller_configuration: Optional[Configuration] = None
->>>>>>> 316636a8
 
     def __init__(
         self,
