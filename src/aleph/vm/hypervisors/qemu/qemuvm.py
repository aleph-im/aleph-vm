--- conflicted
+++ resolved
@@ -1,6 +1,4 @@
 import asyncio
-import sys
-from asyncio import Task
 from asyncio.subprocess import Process
 from pathlib import Path
 from typing import Optional, TextIO
@@ -109,47 +107,6 @@
         )
         return proc
 
-<<<<<<< HEAD
-    # TODO : convert when merging with log fixing branch
-    async def _process_stderr(self):
-        while not self.qemu_process:
-            await asyncio.sleep(0.01)  # Todo: Use signal here
-        while True:
-            assert self.qemu_process.stderr, "Qemu process stderr is missing"
-            line = await self.qemu_process.stderr.readline()
-            if not line:  # FD is closed nothing more will come
-                print(self, "EOF")
-                return
-            for queue in self.log_queues:
-                await queue.put(("stderr", line))
-            print(self, line.decode().strip(), file=sys.stderr)
-
-    def start_printing_logs(self) -> tuple[Task, Task]:
-        """Start two tasks to process the stdout and stderr
-
-        It will stream their content to queues registered on self.log_queues
-        It will also print them"""
-
-        loop = asyncio.get_running_loop()
-        stdout_task = loop.create_task(self._process_stdout())
-        stderr_task = loop.create_task(self._process_stderr())
-        return stdout_task, stderr_task
-
-    async def _process_stdout(self):
-        while not self.qemu_process:
-            await asyncio.sleep(0.01)  # Todo: Use signal here
-        while True:
-            assert self.qemu_process.stdout, "Qemu process stdout is missing"
-            line = await self.qemu_process.stdout.readline()
-            if not line:  # FD is closed nothing more will come
-                print(self, "EOF")
-                return
-            for queue in self.log_queues:
-                await queue.put(("stdout", line))
-            print(self, line)
-
-=======
->>>>>>> ed28be7f
     def _get_qmpclient(self) -> Optional[qmp.QEMUMonitorProtocol]:
         if not (self.qmp_socket_path and self.qmp_socket_path.exists()):
             return None
