import asyncio
import logging
import uuid
from asyncio import Task
from dataclasses import dataclass
from datetime import datetime, timezone
from typing import TYPE_CHECKING, Optional

from aleph.vm.controllers.interface import AlephControllerInterface
from aleph_message.models import (
    ExecutableContent,
    InstanceContent,
    ItemHash,
    ProgramContent,
    MessageType,
)

from aleph.vm.conf import settings
from aleph.vm.controllers.firecracker.executable import AlephFirecrackerExecutable
from aleph.vm.controllers.firecracker.instance import AlephInstanceResources
from aleph.vm.controllers.firecracker.program import (
    AlephFirecrackerProgram,
    AlephFirecrackerResources,
    AlephProgramResources,
)
from aleph.vm.controllers.qemu.instance import AlephQemuInstance, AlephQemuResources
from aleph.vm.network.interfaces import TapInterface
from aleph.vm.orchestrator.metrics import (
    ExecutionRecord,
    save_execution_data,
    save_record,
)
from aleph.vm.orchestrator.pubsub import PubSub
from aleph.vm.orchestrator.vm import AlephFirecrackerInstance
from aleph.vm.utils import create_task_log_exceptions, dumps_for_json
from aleph_message.models.execution.environment import HypervisorType

if TYPE_CHECKING:
    from aleph.vm.controllers.firecracker.snapshot_manager import SnapshotManager

logger = logging.getLogger(__name__)


@dataclass
class VmExecutionTimes:
    defined_at: datetime
    preparing_at: Optional[datetime] = None
    prepared_at: Optional[datetime] = None
    starting_at: Optional[datetime] = None
    started_at: Optional[datetime] = None
    stopping_at: Optional[datetime] = None
    stopped_at: Optional[datetime] = None

    def to_dict(self):
        return self.__dict__


class VmExecution:
    """
    Control the execution of a VM on a high level.

    Implementation agnostic (Firecracker, maybe WASM in the future, ...).
    """

    uuid: uuid.UUID  # Unique identifier of this execution
    vm_hash: ItemHash
    original: ExecutableContent
    message: ExecutableContent
    resources: Optional[AlephFirecrackerResources] = None
    vm: Optional[AlephFirecrackerExecutable | AlephQemuInstance] = None

    times: VmExecutionTimes

    ready_event: asyncio.Event
    concurrent_runs: int
    runs_done_event: asyncio.Event
    stop_pending_lock: asyncio.Lock
    expire_task: Optional[asyncio.Task] = None
    update_task: Optional[asyncio.Task] = None

    persistent: bool = False

    @property
    def is_running(self):
        return self.times.starting_at and not self.times.stopping_at

    @property
    def is_program(self):
        return isinstance(self.message, ProgramContent)

    @property
    def is_instance(self):
        return isinstance(self.message, InstanceContent)

    @property
    def hypervisor(self):
        # default to firecracker for retro compat
        return getattr(self.message.environment, "hypervisor", HypervisorType.firecracker)

    @property
    def becomes_ready(self):
        return self.ready_event.wait

    @property
    def vm_id(self) -> Optional[int]:
        return self.vm.vm_id if self.vm else None

    def __init__(
        self,
        vm_hash: ItemHash,
        message: ExecutableContent,
        original: ExecutableContent,
        snapshot_manager: "SnapshotManager",
    ):
        self.uuid = uuid.uuid1()  # uuid1() includes the hardware address and timestamp
        self.vm_hash = vm_hash
        self.message = message
        self.original = original
        self.times = VmExecutionTimes(defined_at=datetime.now(tz=timezone.utc))
        self.ready_event = asyncio.Event()
        self.concurrent_runs = 0
        self.runs_done_event = asyncio.Event()
        self.preparation_pending_lock = asyncio.Lock()
        self.stop_pending_lock = asyncio.Lock()
        self.snapshot_manager = snapshot_manager

    def to_dict(self) -> dict:
        return {
            "is_running": self.is_running,
            **self.__dict__,
        }

    def to_json(self, indent: Optional[int] = None) -> str:
        return dumps_for_json(self.to_dict(), indent=indent)

    async def prepare(self):
        """Download VM required files"""
<<<<<<< HEAD
        self.times.preparing_at = datetime.now(tz=timezone.utc)
        resources = None
        if self.is_program:
            resources = AlephProgramResources(self.message, namespace=self.vm_hash)
        elif self.is_instance:
            if self.hypervisor == HypervisorType.firecracker:
                resources = AlephInstanceResources(self.message, namespace=self.vm_hash)
            elif self.hypervisor == HypervisorType.qemu:
                resources = AlephQemuResources(self.message, namespace=self.vm_hash)

        if not resources:
            msg = "Unknown executable message type"
            raise ValueError(msg, repr(self.message))
        await resources.download_all()
        self.times.prepared_at = datetime.now(tz=timezone.utc)
        self.resources = resources
=======
        async with self.preparation_pending_lock:
            if self.resources:
                # Already prepared
                return

            self.times.preparing_at = datetime.now(tz=timezone.utc)
            if self.is_program:
                resources = AlephProgramResources(self.message, namespace=self.vm_hash)
            elif self.is_instance:
                resources = AlephInstanceResources(self.message, namespace=self.vm_hash)
            else:
                msg = "Unknown executable message type"
                raise ValueError(msg)
            await resources.download_all()
            self.times.prepared_at = datetime.now(tz=timezone.utc)
            self.resources = resources
>>>>>>> 68b6bf63

    async def create(self, vm_id: int, tap_interface: Optional[TapInterface] = None) -> AlephControllerInterface:
        if not self.resources:
            msg = "Execution resources must be configured first"
            raise ValueError(msg)
        self.times.starting_at = datetime.now(tz=timezone.utc)

        vm: AlephControllerInterface
        if self.is_program:
            assert isinstance(self.resources, AlephProgramResources)
            self.vm = vm = AlephFirecrackerProgram(
                vm_id=vm_id,
                vm_hash=self.vm_hash,
                resources=self.resources,
                enable_networking=self.message.environment.internet,
                hardware_resources=self.message.resources,
                tap_interface=tap_interface,
            )
        elif self.is_instance:
            if self.hypervisor == HypervisorType.firecracker:
                assert isinstance(self.resources, AlephInstanceResources)
                self.vm = vm = AlephFirecrackerInstance(
                    vm_id=vm_id,
                    vm_hash=self.vm_hash,
                    resources=self.resources,
                    enable_networking=self.message.environment.internet,
                    hardware_resources=self.message.resources,
                    tap_interface=tap_interface,
                )
            elif self.hypervisor == HypervisorType.qemu:
                assert isinstance(self.resources, AlephQemuResources)
                self.vm = vm = AlephQemuInstance(
                    vm_id=vm_id,
                    vm_hash=self.vm_hash,
                    resources=self.resources,
                    enable_networking=self.message.environment.internet,
                    hardware_resources=self.message.resources,
                    tap_interface=tap_interface,
                )
            else:
                raise Exception("Unknown VM")
        else:
            raise Exception("Unknown VM")

        try:
            await vm.setup()
            await vm.start()
            await vm.configure()
            await vm.start_guest_api()
            self.times.started_at = datetime.now(tz=timezone.utc)
            self.ready_event.set()
            return vm
        except Exception as exception:
            print(exception)
            await vm.teardown()
            raise

    def stop_after_timeout(self, timeout: float = 5.0) -> Optional[Task]:
        if self.persistent:
            logger.debug("VM marked as long running. Ignoring timeout.")
            return None

        if self.expire_task:
            logger.debug("VM already has a timeout. Extending it.")
            self.expire_task.cancel()

        vm_id: str = str(self.vm.vm_id if self.vm else None)
        self.expire_task = create_task_log_exceptions(self.expire(timeout), name=f"expire {vm_id}")
        return self.expire_task

    async def expire(self, timeout: float) -> None:
        """Coroutine that will stop the VM after 'timeout' seconds."""
        await asyncio.sleep(timeout)
        assert self.times.started_at
        if self.times.stopping_at or self.times.stopped_at:
            return
        await self.stop()

    def cancel_expiration(self) -> bool:
        if self.expire_task:
            self.expire_task.cancel()
            return True
        else:
            return False

    def cancel_update(self) -> bool:
        if self.update_task:
            self.update_task.cancel()
            return True
        else:
            return False

    async def stop(self):
        """Stop the VM and release resources"""

        # Prevent concurrent calls to stop() using a Lock
        async with self.stop_pending_lock:
            if self.times.stopped_at is not None:
                logger.debug(f"VM={self.vm.vm_id} already stopped")
                return
            await self.all_runs_complete()
            self.times.stopping_at = datetime.now(tz=timezone.utc)
            await self.record_usage()
            await self.vm.teardown()
            self.times.stopped_at = datetime.now(tz=timezone.utc)
            self.cancel_expiration()
            self.cancel_update()

            if self.vm.support_snapshot:
                await self.snapshot_manager.stop_for(self.vm_hash)

    def start_watching_for_updates(self, pubsub: PubSub):
        if not self.update_task:
            self.update_task = create_task_log_exceptions(self.watch_for_updates(pubsub=pubsub))

    async def watch_for_updates(self, pubsub: PubSub):
        if self.is_instance:
            await pubsub.msubscribe(
                *(volume.ref for volume in (self.original.volumes or []) if hasattr(volume, "ref")),
            )
        else:
            await pubsub.msubscribe(
                self.original.code.ref,
                self.original.runtime.ref,
                self.original.data.ref if self.original.data else None,
                *(volume.ref for volume in (self.original.volumes or []) if hasattr(volume, "ref")),
            )
        logger.debug("Update received, stopping VM...")
        await self.stop()

    async def all_runs_complete(self):
        """Wait for all runs to complete. Used in self.stop() to prevent interrupting a request."""
        if self.concurrent_runs == 0:
            logger.debug("Stop: clear, no run at the moment")
            return
        else:
            logger.debug("Stop: waiting for runs to complete...")
            await self.runs_done_event.wait()

    async def record_usage(self):
        if settings.EXECUTION_LOG_ENABLED:
            await save_execution_data(execution_uuid=self.uuid, execution_data=self.to_json())
        pid_info = self.vm.to_dict()
        # Handle cases when the process cannot be accessed
        if pid_info and pid_info.get("process"):
            await save_record(
                ExecutionRecord(
                    uuid=str(self.uuid),
                    vm_hash=self.vm_hash,
                    time_defined=self.times.defined_at,
                    time_prepared=self.times.prepared_at,
                    time_started=self.times.started_at,
                    time_stopping=self.times.stopping_at,
                    cpu_time_user=pid_info["process"]["cpu_times"].user,
                    cpu_time_system=pid_info["process"]["cpu_times"].system,
                    io_read_count=pid_info["process"]["io_counters"][0],
                    io_write_count=pid_info["process"]["io_counters"][1],
                    io_read_bytes=pid_info["process"]["io_counters"][2],
                    io_write_bytes=pid_info["process"]["io_counters"][3],
                    vcpus=self.vm.hardware_resources.vcpus,
                    memory=self.vm.hardware_resources.memory,
                    network_tap=self.vm.tap_interface.device_name if self.vm.tap_interface else "",
                )
            )
        else:
            # The process cannot be accessed. It has probably already exited
            # and its metrics are not available anymore.
            await save_record(
                ExecutionRecord(
                    uuid=str(self.uuid),
                    vm_hash=self.vm_hash,
                    time_defined=self.times.defined_at,
                    time_prepared=self.times.prepared_at,
                    time_started=self.times.started_at,
                    time_stopping=self.times.stopping_at,
                    cpu_time_user=None,
                    cpu_time_system=None,
                    io_read_count=None,
                    io_write_count=None,
                    io_read_bytes=None,
                    io_write_bytes=None,
                    vcpus=self.vm.hardware_resources.vcpus,
                    memory=self.vm.hardware_resources.memory,
                )
            )

    async def run_code(self, scope: Optional[dict] = None) -> bytes:
        if not self.vm:
            msg = "The VM has not been created yet"
            raise ValueError(msg)

        if not self.is_program:
            msg = "Code can ony be run on programs"
            raise ValueError(msg)
        assert isinstance(self.vm, AlephFirecrackerProgram)

        self.concurrent_runs += 1
        self.runs_done_event.clear()
        try:
            return await self.vm.run_code(scope=scope)
        finally:
            self.concurrent_runs -= 1
            if self.concurrent_runs == 0:
                self.runs_done_event.set()<|MERGE_RESOLUTION|>--- conflicted
+++ resolved
@@ -135,41 +135,27 @@
 
     async def prepare(self):
         """Download VM required files"""
-<<<<<<< HEAD
-        self.times.preparing_at = datetime.now(tz=timezone.utc)
-        resources = None
-        if self.is_program:
-            resources = AlephProgramResources(self.message, namespace=self.vm_hash)
-        elif self.is_instance:
-            if self.hypervisor == HypervisorType.firecracker:
-                resources = AlephInstanceResources(self.message, namespace=self.vm_hash)
-            elif self.hypervisor == HypervisorType.qemu:
-                resources = AlephQemuResources(self.message, namespace=self.vm_hash)
-
-        if not resources:
-            msg = "Unknown executable message type"
-            raise ValueError(msg, repr(self.message))
-        await resources.download_all()
-        self.times.prepared_at = datetime.now(tz=timezone.utc)
-        self.resources = resources
-=======
         async with self.preparation_pending_lock:
             if self.resources:
                 # Already prepared
                 return
 
             self.times.preparing_at = datetime.now(tz=timezone.utc)
+            resources = None
             if self.is_program:
                 resources = AlephProgramResources(self.message, namespace=self.vm_hash)
             elif self.is_instance:
-                resources = AlephInstanceResources(self.message, namespace=self.vm_hash)
-            else:
+                if self.hypervisor == HypervisorType.firecracker:
+                    resources = AlephInstanceResources(self.message, namespace=self.vm_hash)
+                elif self.hypervisor == HypervisorType.qemu:
+                    resources = AlephQemuResources(self.message, namespace=self.vm_hash)
+
+            if not resources:
                 msg = "Unknown executable message type"
-                raise ValueError(msg)
+                raise ValueError(msg, repr(self.message))
             await resources.download_all()
             self.times.prepared_at = datetime.now(tz=timezone.utc)
             self.resources = resources
->>>>>>> 68b6bf63
 
     async def create(self, vm_id: int, tap_interface: Optional[TapInterface] = None) -> AlephControllerInterface:
         if not self.resources:
