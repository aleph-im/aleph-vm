--- conflicted
+++ resolved
@@ -183,7 +183,16 @@
                 tap_interface=tap_interface,
                 persistent=self.persistent,
             )
-<<<<<<< HEAD
+            try:
+                await vm.setup()
+                # Avoid VM start() method because it's only for ephemeral programs,
+                # for persistent and instances we will use SystemD manager
+                if not self.persistent:
+                    await vm.start()
+                await vm.configure()
+            except Exception:
+                await vm.teardown()
+                raise
         elif self.is_instance:
             if self.hypervisor == HypervisorType.firecracker:
                 assert isinstance(self.resources, AlephInstanceResources)
@@ -195,6 +204,15 @@
                     hardware_resources=self.message.resources,
                     tap_interface=tap_interface,
                 )
+                try:
+                    await vm.setup()
+                    # Avoid VM start() method because it's only for ephemeral programs,
+                    # for persistent and instances we will use SystemD manager
+                    await vm.configure()
+                except Exception:
+                    await vm.teardown()
+                    raise
+
             elif self.hypervisor == HypervisorType.qemu:
                 assert isinstance(self.resources, AlephQemuResources)
                 self.vm = vm = AlephQemuInstance(
@@ -205,43 +223,19 @@
                     hardware_resources=self.message.resources,
                     tap_interface=tap_interface,
                 )
+                try:
+                    await vm.setup()
+                    await vm.start()
+                    await vm.configure()
+                except Exception:
+                    await vm.teardown()
+                    raise
+
             else:
                 raise Exception("Unknown VM")
+
         else:
             raise Exception("Unknown VM")
-=======
-            try:
-                await vm.setup()
-                # Avoid VM start() method because it's only for ephemeral programs,
-                # for persistent and instances we will use SystemD manager
-                if not self.persistent:
-                    await vm.start()
-                await vm.configure()
-            except Exception:
-                await vm.teardown()
-                raise
-
-        else:
-            assert self.is_instance
-            assert isinstance(self.resources, AlephInstanceResources)
-            self.vm = vm = AlephFirecrackerInstance(
-                vm_id=vm_id,
-                vm_hash=self.vm_hash,
-                resources=self.resources,
-                enable_networking=self.message.environment.internet,
-                hardware_resources=self.message.resources,
-                tap_interface=tap_interface,
-            )
-
-            try:
-                await vm.setup()
-                # Avoid VM start() method because it's only for ephemeral programs,
-                # for persistent and instances we will use SystemD manager
-                await vm.configure()
-            except Exception:
-                await vm.teardown()
-                raise
->>>>>>> 316636a8
 
         try:
             await vm.start_guest_api()
