from __future__ import annotations

import asyncio
import json
import logging
import shutil
from collections.abc import Iterable
from datetime import datetime, timedelta, timezone
from typing import Any, cast

from aleph_message.models import (
    Chain,
    ExecutableMessage,
    InstanceContent,
    ItemHash,
    Payment,
    PaymentType,
)
from pydantic import TypeAdapter

from aleph.vm.conf import settings
from aleph.vm.controllers.firecracker.snapshot_manager import SnapshotManager
from aleph.vm.network.hostnetwork import Network, make_ipv6_allocator
from aleph.vm.orchestrator.metrics import get_execution_records
from aleph.vm.orchestrator.utils import update_aggregate_settings
from aleph.vm.resources import GpuDevice, HostGPU, get_gpu_devices
from aleph.vm.systemd import SystemDManager
from aleph.vm.utils import get_message_executable_content
from aleph.vm.vm_type import VmType

from .models import ExecutableContent, VmExecution

logger = logging.getLogger(__name__)


class VmPool:
    """Pool of existing VMs

    For function VM we keep the VM a while after they  have run, so we can reuse them  and thus decrease response time.
    After running, a VM is saved for future reuse from the same function during a
    configurable duration.
    """

    executions: dict[ItemHash, VmExecution]
    message_cache: dict[str, ExecutableMessage]
    network: Network | None
    snapshot_manager: SnapshotManager | None = None
    systemd_manager: SystemDManager
    creation_lock: asyncio.Lock
    gpus: list[GpuDevice]
    reservations: dict[Any, Reservation]
    """Resources reserved by an user, before launching (only GPU atm)"""

    def __init__(self, loop: asyncio.AbstractEventLoop):
        self.executions = {}
        self.message_cache = {}
        self.reservations = {}
        self.gpus = []

        self.creation_lock = asyncio.Lock()

        self.network = (
            Network(
                vm_ipv4_address_pool_range=settings.IPV4_ADDRESS_POOL,
                vm_network_size=settings.IPV4_NETWORK_PREFIX_LENGTH,
                external_interface=settings.NETWORK_INTERFACE,
                ipv6_allocator=make_ipv6_allocator(
                    allocation_policy=settings.IPV6_ALLOCATION_POLICY,
                    address_pool=settings.IPV6_ADDRESS_POOL,
                    subnet_prefix=settings.IPV6_SUBNET_PREFIX,
                ),
                use_ndp_proxy=settings.USE_NDP_PROXY,
                ipv6_forwarding_enabled=settings.IPV6_FORWARDING_ENABLED,
            )
            if settings.ALLOW_VM_NETWORKING
            else None
        )
        self.systemd_manager = SystemDManager()
        if settings.SNAPSHOT_FREQUENCY > 0:
            self.snapshot_manager = SnapshotManager()

    async def setup(self) -> None:
        """Set up the VM pool and the network."""
        if self.network:
            self.network.setup()

        if self.snapshot_manager:
            logger.debug("Initializing SnapshotManager ...")
            self.snapshot_manager.run_in_thread()
        if settings.ENABLE_GPU_SUPPORT:
            # Refresh and get latest settings aggregate
            await update_aggregate_settings()
            logger.debug("Detecting GPU devices ...")
            self.gpus = get_gpu_devices()

    def teardown(self) -> None:
        """Stop the VM pool and the network properly."""
        if self.network:
            # self.network.teardown()
            # FIXME Temporary disable tearing down the network
            # Fix issue of persistent instances running inside systemd controller losing their ipv4 nat access
            #  upon supervisor restart or upgrade.
            pass

    def calculate_available_disk(self):
        """Disk available for the creation of new VM.

        This take into account the disk request (but not used) for Volume of executions in the pool"""
        free_space = shutil.disk_usage(str(settings.PERSISTENT_VOLUMES_DIR)).free // 1000
        # Free disk space reported by system

        # Calculate the reservation
        total_delta = 0
        for execution in self.executions.values():
            if not execution.resources:
                continue
            delta = execution.resources.get_disk_usage_delta()
            logger.warning("Disk usage delta: %d for %s", delta, execution.vm_hash)
            total_delta += delta
        available_space = free_space - total_delta
        logger.info(
            "Disk: freespace : %.f Mb,   available space (non reserved) %.f Mb",
            free_space / 1024**2,
            available_space / 1024**2,
        )
        return available_space

    async def create_a_vm(
        self, vm_hash: ItemHash, message: ExecutableContent, original: ExecutableContent, persistent: bool
    ) -> VmExecution:
        """Create a new VM from an Aleph function or instance message."""
        async with self.creation_lock:
            # Check if an execution is already present for this VM, then return it.
            # Do not `await` in this section.
            current_execution = self.get_running_vm(vm_hash)
            if current_execution:
                return current_execution
            else:
                execution = VmExecution(
                    vm_hash=vm_hash,
                    message=message,
                    original=original,
                    snapshot_manager=self.snapshot_manager,
                    systemd_manager=self.systemd_manager,
                    persistent=persistent,
                )
                self.executions[vm_hash] = execution
            resources = set()
            try:
                if message.requirements and message.requirements.gpu:
                    # Ensure we have the necessary GPU for the user by reserving them
                    resources = self.find_resources_available_for_user(cast(message, InstanceContent), message.address)
                    # First assign Host GPUs from the available
                    execution.prepare_gpus(list(resources))
                    # Prepare VM general Resources and also the GPUs
                await execution.prepare()

                vm_id = self.get_unique_vm_id()

                if self.network:
                    vm_type = VmType.from_message_content(message)
                    tap_interface = await self.network.prepare_tap(vm_id, vm_hash, vm_type)
                    # If the network interface already exists, remove it and then re-create it.
                    if self.network.interface_exists(vm_id):
                        await tap_interface.delete()
                    await self.network.create_tap(vm_id, tap_interface)
                else:
                    tap_interface = None

                execution.create(vm_id=vm_id, tap_interface=tap_interface)
                await execution.start()

                # Start VM and snapshots automatically
                # If the execution is confidential, don't start it because we need to wait for the session certificate
                # files, use the endpoint /control/machine/{ref}/confidential/initialize to get session files and start the VM
                if execution.persistent and not execution.is_confidential:
                    self.systemd_manager.enable_and_start(execution.controller_service)
                    await execution.wait_for_init()
                    if execution.is_program and execution.vm:
                        await execution.vm.load_configuration()

                if execution.vm and execution.vm.support_snapshot and self.snapshot_manager:
                    await self.snapshot_manager.start_for(vm=execution.vm)
                # clear the user reservations
                for resource in resources:
                    if resource in self.reservations:
                        del self.reservations[resource]
            except Exception:
                # ensure the VM is removed from the pool on creation error
                self.forget_vm(vm_hash)
                raise

            self._schedule_forget_on_stop(execution)

            return execution

    def get_unique_vm_id(self) -> int:
        """Get a unique identifier for the VM.

        This identifier is used to name the network interface and in the IPv4 range
        dedicated to the VM.
        """
        # Take the first id that is not already taken
        currently_used_vm_ids = {execution.vm_id for execution in self.executions.values()}
        for i in range(settings.START_ID_INDEX, 255**2):
            if i not in currently_used_vm_ids:
                return i
        msg = "No available value for vm_id."
        raise ValueError(msg)

    def get_running_vm(self, vm_hash: ItemHash) -> VmExecution | None:
        """Return a running VM or None. Disables the VM expiration task."""
        execution = self.executions.get(vm_hash)
        if execution and execution.is_running and not execution.is_stopping:
            execution.cancel_expiration()
            return execution
        else:
            return None

    async def stop_vm(self, vm_hash: ItemHash) -> VmExecution | None:
        """Stop a VM."""
        execution = self.executions.get(vm_hash)
        if execution:
            if execution.persistent:
                await self.stop_persistent_execution(execution)
            else:
                await execution.stop()
            return execution
        else:
            return None

    async def stop_persistent_execution(self, execution: VmExecution):
        """Stop persistent VMs in the pool."""
        assert execution.persistent, "Execution isn't persistent"
        self.systemd_manager.stop_and_disable(execution.controller_service)
        await execution.stop()

    def forget_vm(self, vm_hash: ItemHash) -> None:
        """Remove a VM from the executions pool.

        Used after self.create_a_vm(...) raised an error in order to
        completely forget about the execution and enforce a new execution
        when attempted again.
        """
        try:
            del self.executions[vm_hash]
        except KeyError:
            pass

    def _schedule_forget_on_stop(self, execution: VmExecution):
        """Create a task that will remove the VM from the pool after it stops."""

        async def forget_on_stop(stop_event: asyncio.Event):
            await stop_event.wait()
            self.forget_vm(execution.vm_hash)

        _ = asyncio.create_task(forget_on_stop(stop_event=execution.stop_event))

    async def load_persistent_executions(self):
        """Load persistent executions from the database."""
        saved_executions = await get_execution_records()
        for saved_execution in saved_executions:
            vm_hash = ItemHash(saved_execution.vm_hash)

            if vm_hash in self.executions or not saved_execution.persistent:
                # The execution is already loaded or isn't persistent, skip it
                continue

            vm_id = saved_execution.vm_id

            message_dict = json.loads(saved_execution.message)
            original_dict = json.loads(saved_execution.original_message)

            execution = VmExecution(
                vm_hash=vm_hash,
                message=get_message_executable_content(message_dict),
                original=get_message_executable_content(original_dict),
                snapshot_manager=self.snapshot_manager,
                systemd_manager=self.systemd_manager,
                persistent=saved_execution.persistent,
            )

            if execution.is_running:
                # TODO: Improve the way that we re-create running execution
                # Load existing GPUs assigned to VMs
<<<<<<< HEAD
                execution.gpus = (
                    TypeAdapter(List[HostGPU]).validate_python(saved_execution.gpus) if saved_execution.gpus else []
                )
=======
                execution.gpus = parse_raw_as(list[HostGPU], saved_execution.gpus) if saved_execution.gpus else []
>>>>>>> eff82dc1
                # Load and instantiate the rest of resources and already assigned GPUs
                await execution.prepare()
                if self.network:
                    vm_type = VmType.from_message_content(execution.message)
                    tap_interface = await self.network.prepare_tap(vm_id, vm_hash, vm_type)

                    # Activate ndp_proxy for existing interface if needed
                    if self.network.ndp_proxy and self.network.interface_exists(vm_id):
                        ipv6_gateway = tap_interface.host_ipv6
                        await self.network.ndp_proxy.add_range(
                            interface=tap_interface.device_name,
                            address_range=ipv6_gateway.network,
                            update_service=False,
                        )
                        logger.debug(f"Re-added ndp_proxy rule for existing interface {tap_interface.device_name}")
                else:
                    tap_interface = None

                vm = execution.create(vm_id=vm_id, tap_interface=tap_interface, prepare=False)
                await vm.start_guest_api()
                execution.ready_event.set()
                execution.times.started_at = datetime.now(tz=timezone.utc)

                self._schedule_forget_on_stop(execution)

                # Start the snapshot manager for the VM
                if vm.support_snapshot and self.snapshot_manager:
                    await self.snapshot_manager.start_for(vm=execution.vm)

                self.executions[vm_hash] = execution
            else:
                execution.uuid = saved_execution.uuid
                await execution.record_usage()

        logger.debug(f"Loaded {len(self.executions)} executions")

    async def stop(self):
        """Stop ephemeral VMs in the pool."""
        # Stop executions in parallel:
        await asyncio.gather(*(execution.stop() for execution in self.get_ephemeral_executions()))

    def get_ephemeral_executions(self) -> Iterable[VmExecution]:
        executions = (
            execution for _, execution in self.executions.items() if execution.is_running and not execution.persistent
        )
        return executions or []

    def get_persistent_executions(self) -> Iterable[VmExecution]:
        executions = (
            execution
            for _vm_hash, execution in self.executions.items()
            if execution.is_running and execution.persistent
        )
        return executions or []

    def get_instance_executions(self) -> Iterable[VmExecution]:
        executions = (
            execution
            for _vm_hash, execution in self.executions.items()
            if execution.is_running and execution.is_instance
        )
        return executions or []

    def get_available_gpus(self) -> list[GpuDevice]:
        available_gpus = []
        for gpu in self.gpus:
            used = False
            for _, execution in self.executions.items():
                if execution.uses_gpu(gpu.pci_host):
                    used = True
                    break
            if not used:
                available_gpus.append(gpu)
        return available_gpus

    def get_executions_by_sender(self, payment_type: PaymentType) -> dict[str, dict[str, list[VmExecution]]]:
        """Return all executions of the given type, grouped by sender and by chain."""
        executions_by_sender: dict[str, dict[str, list[VmExecution]]] = {}
        for vm_hash, execution in self.executions.items():
            if execution.vm_hash in (settings.CHECK_FASTAPI_VM_ID, settings.LEGACY_CHECK_FASTAPI_VM_ID):
                # Ignore Diagnostic VM execution
                continue

            if not execution.is_running:
                # Ignore the execution that is stopping or not running anymore
                continue
            if execution.vm_hash == settings.CHECK_FASTAPI_VM_ID:
                # Ignore Diagnostic VM execution
                continue
            execution_payment = (
                execution.message.payment
                if execution.message.payment
                else Payment(chain=Chain.ETH, type=PaymentType.hold)
            )
            if execution_payment.type == payment_type:
                sender = execution.message.address
                chain = execution_payment.chain
                executions_by_sender.setdefault(sender, {})
                executions_by_sender[sender].setdefault(chain, []).append(execution)
        return executions_by_sender

    def get_valid_reservation(self, resource) -> Reservation | None:
        if resource in self.reservations and self.reservations[resource].is_expired():
            del self.reservations[resource]
        return self.reservations.get(resource)

    async def reserve_resources(self, message: InstanceContent, user):
        gpu_to_reserve = message.requirements.gpu if message.requirements and message.requirements.gpu else []
        expiration_date = datetime.now(tz=timezone.utc) + timedelta(seconds=60)
        if not gpu_to_reserve:
            return expiration_date

        # Use the creation lock, to avoid racing issues, with VM creation
        async with self.creation_lock:
            # Will raise Exception if not all resources are found.
            resources = self.find_resources_available_for_user(message, user)

            for resource in resources:
                # Existing reservation for that user will be overwritten by fresher one
                self.reservations[resource] = Reservation(user=user, expiration=expiration_date, resource=resource)

        return expiration_date

    def find_resources_available_for_user(self, message: InstanceContent, user) -> set[GpuDevice]:
        """Find required resource to run InstanceContent from reserved resources by user or free resources.

        Only implement GPU for now"""
        # Calling function should use the creation_lock to avoid resource being stollem
        gpu_to_reserve = message.requirements.gpu if message.requirements and message.requirements.gpu else []

        # Available GPU are those unused regardless of reservation status
        available_gpus = self.get_available_gpus()
        resources = set()
        # Use the creation lock, to avoid racing issue the gpu for nothing
        for gpu in gpu_to_reserve:
            for available_gpu in available_gpus:
                if available_gpu.device_id != gpu.device_id:
                    continue
                existing_reservation = self.get_valid_reservation(available_gpu)
                if existing_reservation is not None and existing_reservation.user != user:
                    # Already has that resource for the user reserved
                    continue
                # Found a gpu, reserve it.
                available_gpus.remove(available_gpu)
                resources.add(available_gpu)
                break
            else:  # for-else No reservation was found
                logger.debug("Failed to found resource %s, no available, unreserved GPU", gpu)
                err = f"Failed to find available GPU matching spec {gpu}"
                raise Exception(err)
        return resources


class Reservation:
    def __init__(self, user, resource, expiration):
        self.user = user
        self.resource = resource
        self.expiration = expiration

    def is_expired(self):
        logger.info(f"{datetime.now(tz=timezone.utc)}, {datetime.now(tz=timezone.utc) > self.expiration}")
        return datetime.now(tz=timezone.utc) > self.expiration<|MERGE_RESOLUTION|>--- conflicted
+++ resolved
@@ -283,13 +283,9 @@
             if execution.is_running:
                 # TODO: Improve the way that we re-create running execution
                 # Load existing GPUs assigned to VMs
-<<<<<<< HEAD
                 execution.gpus = (
-                    TypeAdapter(List[HostGPU]).validate_python(saved_execution.gpus) if saved_execution.gpus else []
+                    TypeAdapter(list[HostGPU]).validate_python(saved_execution.gpus) if saved_execution.gpus else []
                 )
-=======
-                execution.gpus = parse_raw_as(list[HostGPU], saved_execution.gpus) if saved_execution.gpus else []
->>>>>>> eff82dc1
                 # Load and instantiate the rest of resources and already assigned GPUs
                 await execution.prepare()
                 if self.network:
