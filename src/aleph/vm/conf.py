import ipaddress
import logging
import os
import re
import shutil
from collections.abc import Iterable
from decimal import Decimal
from enum import Enum
from os.path import abspath, exists, isdir, isfile, join
from pathlib import Path
from subprocess import CalledProcessError, check_output
<<<<<<< HEAD
from typing import Any, Literal, NewType, Optional
=======
from typing import Any, List, Literal, NewType
>>>>>>> f3ef3348

from aleph_message.models import Chain
from aleph_message.models.execution.environment import HypervisorType
from dotenv import load_dotenv
from pydantic import Field, HttpUrl
from pydantic_settings import BaseSettings, SettingsConfigDict

from aleph.vm.orchestrator.chain import STREAM_CHAINS
from aleph.vm.utils import (
    check_amd_sev_es_supported,
    check_amd_sev_supported,
    file_hashes_differ,
    is_command_available,
)

load_dotenv()

logger = logging.getLogger(__name__)

Url = NewType("Url", str)

# This variable may not be set from an environment variable
ALLOW_DEVELOPER_SSH_KEYS = object()


class DnsResolver(str, Enum):
    detect = "detect"  # Detect the resolver used by the system
    resolv_conf = "resolv.conf"  # Simply copy from /etc/resolv.conf
    resolvectl = "resolvectl"  # Systemd-resolved, common on Ubuntu


class IPv6AllocationPolicy(str, Enum):
    static = "static"  # Compute the IP address based on the VM item hash.
    dynamic = "dynamic"  # Assign an available IP address.


class SnapshotCompressionAlgorithm(str, Enum):
    gz = "gzip"


def etc_resolv_conf_dns_servers():
    with open("/etc/resolv.conf") as resolv_file:
        for line in resolv_file.readlines():
            ip = re.findall(r"^nameserver\s+([\w.]+)$", line)
            if ip:
                yield ip[0]


def resolvectl_dns_servers(interface: str) -> Iterable[str]:
    """
    Use resolvectl to list available DNS servers (IPv4 and IPv6).

    Note: we used to use systemd-resolve for Debian 11.
    This command is not available anymore on Ubuntu 22.04 and is actually a symlink
    to resolvectl.

    Example output for `resolvectl dns -i eth0`:
    Link 2 (eth0): 67.207.67.3 67.207.67.2 2a02:2788:fff0:5::140
    """
    output = check_output(["/usr/bin/resolvectl", "dns", "-i", interface], text=True)
    # Split on the first colon only to support IPv6 addresses.
    link, servers = output.split(":", maxsplit=1)
    for server in servers.split():
        yield server.strip()


def get_default_interface() -> str | None:
    """Returns the default network interface"""
    with open("/proc/net/route") as f:
        for line in f.readlines():
            parts = line.strip().split()
            if parts[1] == "00000000":  # Indicates default route
                return parts[0]
    return None


def obtain_dns_ips(dns_resolver: DnsResolver, network_interface: str) -> list[str]:
    # The match syntax is not yet available as of Python 3.9
    # match dns_resolver:
    if dns_resolver == DnsResolver.detect:
        # Use a try-except approach since resolvectl can be present but disabled and raise the following
        # "Failed to get global data: Unit dbus-org.freedesktop.resolve1.service not found."
        try:
            return list(resolvectl_dns_servers(interface=network_interface))
        except (FileNotFoundError, CalledProcessError) as error:
            if Path("/etc/resolv.conf").exists():
                return list(etc_resolv_conf_dns_servers())
            else:
                msg = "No DNS resolver found"
                raise FileNotFoundError(msg) from error

    elif dns_resolver == DnsResolver.resolv_conf:
        return list(etc_resolv_conf_dns_servers())

    elif dns_resolver == DnsResolver.resolvectl:
        return list(resolvectl_dns_servers(interface=network_interface))

    else:
        msg = "No DNS resolve defined, this should never happen."
        raise AssertionError(msg)


class Settings(BaseSettings):
    SUPERVISOR_HOST: str = "127.0.0.1"
    SUPERVISOR_PORT: int = 4020

    # Public domain name
    DOMAIN_NAME: str = Field(
        default="localhost",
        description="Default public domain name",
    )

    START_ID_INDEX: int = 4
    PREALLOC_VM_COUNT: int = 0
    REUSE_TIMEOUT: float = 60 * 60.0
    WATCH_FOR_MESSAGES: bool = True
    WATCH_FOR_UPDATES: bool = True

    API_SERVER: str = "https://official.aleph.cloud"
    # Connect to the Quad9 VPN provider using their IPv4 and IPv6 addresses.
    CONNECTIVITY_IPV4_URL: str = "https://9.9.9.9/"
    CONNECTIVITY_IPV6_URL: str = "https://[2620:fe::fe]/"
    CONNECTIVITY_DNS_HOSTNAME: str = "example.org"

    USE_JAILER: bool = True
    # Changelog: PRINT_SYSTEM_LOGS use to print the MicroVM logs with the supervisor output.
    # They are now in separate journald entries, disabling the settings disable the logs output of Firecracker VM (only)
    # via the serial console. This break the logs endpoint for program, as such disabling it in prod is not recommended.
<<<<<<< HEAD
    PRINT_SYSTEM_LOGS: bool = True
    IGNORE_TRACEBACK_FROM_DIAGNOSTICS: bool = True
    LOG_LEVEL: str = "WARNING"
    DEBUG_ASYNCIO: bool = False
=======
    PRINT_SYSTEM_LOGS = True
    IGNORE_TRACEBACK_FROM_DIAGNOSTICS = True
    LOG_LEVEL = "INFO"
    DEBUG_ASYNCIO = False
>>>>>>> f3ef3348

    # Networking does not work inside Docker/Podman
    ALLOW_VM_NETWORKING: bool = True
    NETWORK_INTERFACE: str | None = None
    IPV4_ADDRESS_POOL: str = Field(
        default="172.16.0.0/12",
        description="IPv4 address range used to provide networks to VMs.",
    )
    IPV4_NETWORK_PREFIX_LENGTH: int = Field(
        default=24,
        description="Individual VM network prefix length in bits",
    )
    IPV6_ADDRESS_POOL: str = Field(
        default="fc00:1:2:3::/64",
        description="IPv6 address range assigned to the host. Example: 1111:2222:3333:4444::/64. "
        "Defaults to a local address range for compatibility with hosts not yet configured for IPv6.",
    )
    IPV6_ALLOCATION_POLICY: IPv6AllocationPolicy = Field(default=IPv6AllocationPolicy.static)
    IPV6_SUBNET_PREFIX: int = Field(
        default=124,
        description="IPv6 subnet prefix for VMs. Made configurable for testing.",
    )
    IPV6_FORWARDING_ENABLED: bool = Field(
        default=True,
        description="Enable IPv6 forwarding on the host. Required for IPv6 connectivity in VMs.",
    )
    NFTABLES_CHAIN_PREFIX: str = "aleph"
    USE_NDP_PROXY: bool = Field(
        default=True,
        description="Use the Neighbor Discovery Protocol Proxy to respond to Router Solicitation for instances on IPv6",
    )

    DNS_RESOLUTION: DnsResolver | None = Field(
        default=DnsResolver.detect,
        description="Method used to resolve the dns server if DNS_NAMESERVERS is not present.",
    )
    DNS_NAMESERVERS: list[str] | None = None
    DNS_NAMESERVERS_IPV4: list[str] | None = None
    DNS_NAMESERVERS_IPV6: list[str] | None = None

    FIRECRACKER_PATH: Path = Path("/opt/firecracker/firecracker")
    JAILER_PATH: Path = Path("/opt/firecracker/jailer")
    SEV_CTL_PATH: Path = Path("/opt/sevctl")
    LINUX_PATH: Path = Path("/opt/firecracker/vmlinux.bin")
    INIT_TIMEOUT: float = 20.0

    CONNECTOR_URL: HttpUrl = HttpUrl("http://localhost:4021")

    CACHE_ROOT: Path = Path("/var/cache/aleph/vm")
    MESSAGE_CACHE: Optional[Path] = Field(
        None,
        description="Default to CACHE_ROOT/message",
    )
    CODE_CACHE: Optional[Path] = Field(None, description="Default to CACHE_ROOT/code")
    RUNTIME_CACHE: Optional[Path] = Field(None, description="Default to CACHE_ROOT/runtime")
    DATA_CACHE: Optional[Path] = Field(None, description="Default to CACHE_ROOT/data")

    EXECUTION_ROOT: Path = Path("/var/lib/aleph/vm")
    JAILER_BASE_DIRECTORY: Optional[Path] = Field(None, description="Default to EXECUTION_ROOT/jailer")
    EXECUTION_DATABASE: Optional[Path] = Field(
        None, description="Location of database file. Default to EXECUTION_ROOT/executions.sqlite3"
    )
    EXECUTION_LOG_ENABLED: bool = False
    EXECUTION_LOG_DIRECTORY: Optional[Path] = Field(
        None, description="Location of executions log. Default to EXECUTION_ROOT/executions/"
    )

    PERSISTENT_VOLUMES_DIR: Optional[Path] = Field(
        None, description="Persistent volumes location. Default to EXECUTION_ROOT/volumes/persistent/"
    )
    JAILER_BASE_DIR: Optional[Path] = Field(None)

    MAX_PROGRAM_ARCHIVE_SIZE: int = 10_000_000  # 10 MB
    MAX_DATA_ARCHIVE_SIZE: int = 10_000_000  # 10 MB

    PAYMENT_MONITOR_INTERVAL: float = Field(
        default=60.0,
        description="Interval in seconds between payment checks",
    )
    PAYMENT_RECEIVER_ADDRESS: str = Field(
        default="",
        description="Address of the account receiving payments",
    )
    # This address is the ALEPH SuperToken on SuperFluid Testnet
    PAYMENT_PRICING_AGGREGATE: str = ""  # TODO: Missing

    # Use to check PAYG payment
    RPC_AVAX: HttpUrl = Field(
        default=STREAM_CHAINS[Chain.AVAX].rpc,
        description="RPC API Endpoint for AVAX chain",
    )

    RPC_BASE: HttpUrl = Field(
        default=STREAM_CHAINS[Chain.BASE].rpc,
        description="RPC API Endpoint for BASE chain",
    )

    PAYMENT_BUFFER: Decimal = Field(
        default=Decimal("0.0000000001"),
        description="Buffer to add to the required payment to prevent floating point errors",
    )

    SNAPSHOT_FREQUENCY: int = Field(
        default=0,
        description="Snapshot frequency interval in minutes. It will create a VM snapshot every X minutes. "
        "If set to zero, snapshots are disabled.",
    )

    SNAPSHOT_COMPRESSION_ALGORITHM: SnapshotCompressionAlgorithm = Field(
        default=SnapshotCompressionAlgorithm.gz,
        description="Snapshot compression algorithm.",
    )

    # hashlib.sha256(b"secret-token").hexdigest()
    ALLOCATION_TOKEN_HASH: str = "151ba92f2eb90bce67e912af2f7a5c17d8654b3d29895b042107ea312a7eebda"

    ENABLE_QEMU_SUPPORT: bool = Field(default=True)
    INSTANCE_DEFAULT_HYPERVISOR: HypervisorType | None = Field(
        default=HypervisorType.firecracker,  # User Firecracker
        description="Default hypervisor to use on running instances, can be Firecracker or QEmu",
    )

    ENABLE_CONFIDENTIAL_COMPUTING: bool = Field(
        default=False,
        description="Enable Confidential Computing using AMD-SEV. It will test if the host is compatible "
        "with SEV and SEV-ES",
    )

    CONFIDENTIAL_DIRECTORY: Optional[Path] = Field(
        None,
        description="Confidential Computing default directory. Default to EXECUTION_ROOT/confidential",
    )

    CONFIDENTIAL_SESSION_DIRECTORY: Optional[Path] = Field(None, description="Default to EXECUTION_ROOT/sessions")

    ENABLE_GPU_SUPPORT: bool = Field(
        default=False,
        description="Enable GPU pass-through support to VMs, only allowed for QEmu hypervisor",
    )

    # Settings to get from the network aggregates
    SETTINGS_AGGREGATE_ADDRESS: str = "0xFba561a84A537fCaa567bb7A2257e7142701ae2A"

    # Tests on programs
    FAKE_DATA_PROGRAM: Path | None = None
    BENCHMARK_FAKE_DATA_PROGRAM: Path = Path(abspath(join(__file__, "../../../../examples/example_fastapi")))

    FAKE_DATA_MESSAGE: Path = Path(abspath(join(__file__, "../../../../examples/program_message_from_aleph.json")))
    FAKE_DATA_DATA: Path | None = Path(abspath(join(__file__, "../../../../examples/data/")))
    FAKE_DATA_RUNTIME: Path = Path(
        abspath(join(__file__, "../../../../runtimes/aleph-debian-12-python/rootfs.squashfs"))
    )
    FAKE_DATA_VOLUME: Path | None = Path(abspath(join(__file__, "../../../../examples/volumes/volume-venv.squashfs")))

    # Tests on instances

    TEST_INSTANCE_ID: str | None = Field(
        default=None,  # TODO: Use a valid item_hash here
        description="Identifier of the instance message used when testing the launch of an instance from the network",
    )

    USE_FAKE_INSTANCE_BASE: bool = False
    FAKE_INSTANCE_BASE: Path = Path(abspath(join(__file__, "../../../../runtimes/instance-rootfs/debian-12.btrfs")))
    FAKE_QEMU_INSTANCE_BASE: Path = Path(abspath(join(__file__, "../../../../runtimes/instance-rootfs/rootfs.img")))
    FAKE_INSTANCE_ID: str = Field(
        default="decadecadecadecadecadecadecadecadecadecadecadecadecadecadecadeca",
        description="Identifier used for the 'fake instance' message defined in "
        "examples/instance_message_from_aleph.json",
    )
    FAKE_INSTANCE_MESSAGE: Path = Path(abspath(join(__file__, "../../../../examples/instance_message_from_aleph.json")))
    FAKE_INSTANCE_QEMU_MESSAGE: Path = Path(
        abspath(join(__file__, "../../../../examples/qemu_message_from_aleph.json"))
    )

    CHECK_FASTAPI_VM_ID: str = "63faf8b5db1cf8d965e6a464a0cb8062af8e7df131729e48738342d956f29ace"
    LEGACY_CHECK_FASTAPI_VM_ID: str = "67705389842a0a1b95eaa408b009741027964edc805997475e95c505d642edd8"

    # Developer options

    SENTRY_DSN: str | None = None
    SENTRY_TRACES_SAMPLE_RATE: float = Field(ge=0, le=1.0, default=0.1)
    DEVELOPER_SSH_KEYS: list[str] | None = []
    # Using an object here forces the value to come from Python code and not from an environment variable.
    USE_DEVELOPER_SSH_KEYS: Literal[False] | object = False

    # Fields
    SENSITIVE_FIELDS: list[str] = Field(
        default=["SENTRY_DSN"],
        description="Sensitive fields, redacted from `--print-settings`.",
    )

    def update(self, **kwargs):
        for key, value in kwargs.items():
            if key != key.upper():
                logger.warning(f"Setting {key} is not uppercase")
            if hasattr(self, key):
                setattr(self, key, value)
            else:
                msg = f"Unknown setting '{key}'"
                raise ValueError(msg)

    def check(self):
        """Check that the settings are valid. Call this method after self.setup()."""
        assert Path("/dev/kvm").exists(), "KVM not found on `/dev/kvm`."
        assert isfile(self.FIRECRACKER_PATH), f"File not found {self.FIRECRACKER_PATH}"
        assert isfile(self.JAILER_PATH), f"File not found {self.JAILER_PATH}"
        assert isfile(self.LINUX_PATH), f"File not found {self.LINUX_PATH}"
        assert self.NETWORK_INTERFACE, "Network interface is not specified"
        assert str(self.CONNECTOR_URL).startswith("http://") or str(self.CONNECTOR_URL).startswith("https://")
        if self.ALLOW_VM_NETWORKING:
            assert exists(
                f"/sys/class/net/{self.NETWORK_INTERFACE}"
            ), f"Network interface {self.NETWORK_INTERFACE} does not exist"

            _, ipv4_pool_length = settings.IPV4_ADDRESS_POOL.split("/")
            assert (
                int(ipv4_pool_length) <= settings.IPV4_NETWORK_PREFIX_LENGTH
            ), "The IPv4 address pool prefix must be shorter than an individual VM network prefix"

        if self.FAKE_DATA_PROGRAM:
            assert self.FAKE_DATA_PROGRAM, "Local fake program directory not specified"
            assert self.FAKE_DATA_MESSAGE, "Local fake message not specified"
            assert self.FAKE_DATA_DATA, "Local fake data directory not specified"
            assert self.FAKE_DATA_RUNTIME, "Local runtime .squashfs build not specified"
            assert self.FAKE_DATA_VOLUME, "Local data volume .squashfs not specified"

            assert isdir(
                self.FAKE_DATA_PROGRAM
            ), f"Local fake program directory is missing, no directory '{self.FAKE_DATA_PROGRAM}'"
            assert isfile(self.FAKE_DATA_MESSAGE), f"Local fake message '{self.FAKE_DATA_MESSAGE}' not found"
            assert isdir(self.FAKE_DATA_DATA), f"Local fake data directory '{self.FAKE_DATA_DATA}' is missing"
            assert isfile(
                self.FAKE_DATA_RUNTIME
            ), f"Local runtime '{self.FAKE_DATA_RUNTIME}' is missing, did you build it ?"
            assert isfile(
                self.FAKE_DATA_VOLUME
            ), f"Local data volume '{self.FAKE_DATA_VOLUME}' is missing, did you build it ?"

        assert is_command_available("setfacl"), "Command `setfacl` not found, run `apt install acl`"
        if self.USE_NDP_PROXY:
            assert is_command_available("ndppd"), "Command `ndppd` not found, run `apt install ndppd`"

        # Necessary for cloud-init customisation of instance
        assert is_command_available(
            "cloud-localds"
        ), "Command `cloud-localds` not found, run `apt install cloud-image-utils`"

        if self.ENABLE_QEMU_SUPPORT:
            # Qemu support
            assert is_command_available("qemu-img"), "Command `qemu-img` not found, run `apt install qemu-utils`"
            assert is_command_available(
                "qemu-system-x86_64"
            ), "Command `qemu-system-x86_64` not found, run `apt install qemu-system-x86`"

        if self.ENABLE_CONFIDENTIAL_COMPUTING:
            assert self.SEV_CTL_PATH.is_file(), f"File not found {self.SEV_CTL_PATH}"
            assert check_amd_sev_supported(), "SEV feature isn't enabled, enable it in BIOS"
            assert check_amd_sev_es_supported(), "SEV-ES feature isn't enabled, enable it in BIOS"
            # Not available on the test machine yet
            # assert check_amd_sev_snp_supported(), "SEV-SNP feature isn't enabled, enable it in BIOS"
            assert self.ENABLE_QEMU_SUPPORT, "Qemu Support is needed for confidential computing and it's disabled, "
            "enable it setting the env variable `ENABLE_QEMU_SUPPORT=True` in configuration"
        if self.ENABLE_GPU_SUPPORT:
            assert self.ENABLE_QEMU_SUPPORT, "Qemu Support is needed for GPU support and it's disabled, "

    def setup(self):
        """Setup the environment defined by the settings. Call this method after loading the settings."""

        # Update chain RPC
        STREAM_CHAINS[Chain.AVAX].rpc = str(self.RPC_AVAX)
        STREAM_CHAINS[Chain.BASE].rpc = str(self.RPC_BASE)

        if self.MESSAGE_CACHE:
            os.makedirs(self.MESSAGE_CACHE, exist_ok=True)
        if self.CODE_CACHE:
            os.makedirs(self.CODE_CACHE, exist_ok=True)
        if self.RUNTIME_CACHE:
            os.makedirs(self.RUNTIME_CACHE, exist_ok=True)
        if self.DATA_CACHE:
            os.makedirs(self.DATA_CACHE, exist_ok=True)

        os.makedirs(self.EXECUTION_ROOT, exist_ok=True)

        # If the Linux kernel provided is on another device than the execution root,
        # copy it to the execution root to allow hardlink creation within jailer directories.
        if os.stat(self.LINUX_PATH).st_dev != os.stat(self.EXECUTION_ROOT).st_dev:
            logger.info("The Linux kernel is on another device than the execution root. Creating a copy.")
            linux_path_on_device = self.EXECUTION_ROOT / "vmlinux.bin"

            # Only copy if the hash of the file differ.
            if file_hashes_differ(self.LINUX_PATH, linux_path_on_device):
                shutil.copy(self.LINUX_PATH, linux_path_on_device)

            self.LINUX_PATH = linux_path_on_device

        if self.EXECUTION_LOG_DIRECTORY:
            os.makedirs(self.EXECUTION_LOG_DIRECTORY, exist_ok=True)
        if self.PERSISTENT_VOLUMES_DIR:
            os.makedirs(self.PERSISTENT_VOLUMES_DIR, exist_ok=True)
        if self.CONFIDENTIAL_DIRECTORY:
            os.makedirs(self.CONFIDENTIAL_DIRECTORY, exist_ok=True)
        if self.CONFIDENTIAL_SESSION_DIRECTORY:
            os.makedirs(self.CONFIDENTIAL_SESSION_DIRECTORY, exist_ok=True)

        self.API_SERVER = self.API_SERVER.rstrip("/")

        if not self.NETWORK_INTERFACE:
            self.NETWORK_INTERFACE = get_default_interface()

        if self.DNS_NAMESERVERS is None and self.DNS_RESOLUTION and self.NETWORK_INTERFACE:
            self.DNS_NAMESERVERS = obtain_dns_ips(
                dns_resolver=self.DNS_RESOLUTION,
                network_interface=self.NETWORK_INTERFACE,
            )

        if not self.DNS_NAMESERVERS_IPV4:
            self.DNS_NAMESERVERS_IPV4 = []
        if not self.DNS_NAMESERVERS_IPV6:
            self.DNS_NAMESERVERS_IPV6 = []
        if self.DNS_NAMESERVERS:
            for server in self.DNS_NAMESERVERS:
                ip_addr = ipaddress.ip_address(server)
                if isinstance(ip_addr, ipaddress.IPv4Address):
                    self.DNS_NAMESERVERS_IPV4.append(server)
                if isinstance(ip_addr, ipaddress.IPv6Address):
                    self.DNS_NAMESERVERS_IPV6.append(server)

        if not settings.ENABLE_QEMU_SUPPORT:
            # If QEmu is not supported, ignore the setting and use Firecracker by default
            settings.INSTANCE_DEFAULT_HYPERVISOR = HypervisorType.firecracker

    def display(self) -> str:
        attributes: dict[str, Any] = {}

        for attr in self.__dict__.keys():
            if attr != attr.upper():
                # Settings are expected to be ALL_UPPERCASE, other attributes snake_case or CamelCase
                continue

            if getattr(self, attr) and attr in self.SENSITIVE_FIELDS:
                attributes[attr] = "<REDACTED>"
            else:
                attributes[attr] = getattr(self, attr)
        return "\n".join(
            f"{self.model_config.get('env_prefix', '')}{attribute} = {value}" for attribute, value in attributes.items()
        )

    def __init__(
        self,
        _env_file: str | Path | None = None,
        _env_file_encoding: str | None = None,
        _env_nested_delimiter: str | None = None,
        _secrets_dir: Path | None = None,
        **values: Any,
    ) -> None:
        super().__init__(
            _env_file,
            _env_file_encoding,
            _env_nested_delimiter,
            _secrets_dir,
            **values,
        )
        if not self.MESSAGE_CACHE:
            self.MESSAGE_CACHE = self.CACHE_ROOT / "message"
        if not self.CODE_CACHE:
            self.CODE_CACHE = self.CACHE_ROOT / "code"
        if not self.RUNTIME_CACHE:
            self.RUNTIME_CACHE = self.CACHE_ROOT / "runtime"
        if not self.DATA_CACHE:
            self.DATA_CACHE = self.CACHE_ROOT / "data"
        if not self.CONFIDENTIAL_DIRECTORY:
            self.CONFIDENTIAL_DIRECTORY = self.CACHE_ROOT / "confidential"
        if not self.JAILER_BASE_DIRECTORY:
            self.JAILER_BASE_DIRECTORY = self.EXECUTION_ROOT / "jailer"
        if not self.PERSISTENT_VOLUMES_DIR:
            self.PERSISTENT_VOLUMES_DIR = self.EXECUTION_ROOT / "volumes" / "persistent"
        if not self.EXECUTION_DATABASE:
            self.EXECUTION_DATABASE = self.EXECUTION_ROOT / "executions.sqlite3"
        if not self.EXECUTION_LOG_DIRECTORY:
            self.EXECUTION_LOG_DIRECTORY = self.EXECUTION_ROOT / "executions"
        if not self.JAILER_BASE_DIR:
            self.JAILER_BASE_DIR = self.EXECUTION_ROOT / "jailer"
        if not self.CONFIDENTIAL_SESSION_DIRECTORY:
            self.CONFIDENTIAL_SESSION_DIRECTORY = self.EXECUTION_ROOT / "sessions"

    model_config = SettingsConfigDict(
        env_prefix="ALEPH_VM_", case_sensitive=False, env_file=".env", validate_default=False
    )


def make_db_url():
    return f"sqlite+aiosqlite:///{settings.EXECUTION_DATABASE}"


# Settings singleton
settings = Settings()<|MERGE_RESOLUTION|>--- conflicted
+++ resolved
@@ -9,11 +9,7 @@
 from os.path import abspath, exists, isdir, isfile, join
 from pathlib import Path
 from subprocess import CalledProcessError, check_output
-<<<<<<< HEAD
-from typing import Any, Literal, NewType, Optional
-=======
-from typing import Any, List, Literal, NewType
->>>>>>> f3ef3348
+from typing import Any, Literal, NewType, Optional, List
 
 from aleph_message.models import Chain
 from aleph_message.models.execution.environment import HypervisorType
@@ -142,17 +138,10 @@
     # Changelog: PRINT_SYSTEM_LOGS use to print the MicroVM logs with the supervisor output.
     # They are now in separate journald entries, disabling the settings disable the logs output of Firecracker VM (only)
     # via the serial console. This break the logs endpoint for program, as such disabling it in prod is not recommended.
-<<<<<<< HEAD
     PRINT_SYSTEM_LOGS: bool = True
     IGNORE_TRACEBACK_FROM_DIAGNOSTICS: bool = True
-    LOG_LEVEL: str = "WARNING"
+    LOG_LEVEL: str = "INFO"
     DEBUG_ASYNCIO: bool = False
-=======
-    PRINT_SYSTEM_LOGS = True
-    IGNORE_TRACEBACK_FROM_DIAGNOSTICS = True
-    LOG_LEVEL = "INFO"
-    DEBUG_ASYNCIO = False
->>>>>>> f3ef3348
 
     # Networking does not work inside Docker/Podman
     ALLOW_VM_NETWORKING: bool = True
