--- conflicted
+++ resolved
@@ -136,16 +136,10 @@
 
     USE_JAILER: bool = True
     # System logs make boot ~2x slower
-<<<<<<< HEAD
-    PRINT_SYSTEM_LOGS: bool = False
-    IGNORE_TRACEBACK_FROM_DIAGNOSTICS: bool = True
-    DEBUG_ASYNCIO: bool = False
-=======
     PRINT_SYSTEM_LOGS = False
     IGNORE_TRACEBACK_FROM_DIAGNOSTICS = True
     LOG_LEVEL = "WARNING"
     DEBUG_ASYNCIO = False
->>>>>>> f1bad183
 
     # Networking does not work inside Docker/Podman
     ALLOW_VM_NETWORKING: bool = True
