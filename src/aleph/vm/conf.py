import ipaddress
import logging
import os
import re
import shutil
from collections.abc import Iterable
from decimal import Decimal
from enum import Enum
from os.path import abspath, exists, isdir, isfile, join
from pathlib import Path
from subprocess import CalledProcessError, check_output
from typing import Any, Literal, NewType, Optional

from aleph_message.models import Chain
from aleph_message.models.execution.environment import HypervisorType
from dotenv import load_dotenv
from pydantic import Field, HttpUrl
from pydantic_settings import BaseSettings, SettingsConfigDict

from aleph.vm.orchestrator.chain import STREAM_CHAINS
from aleph.vm.utils import (
    check_amd_sev_es_supported,
    check_amd_sev_supported,
    file_hashes_differ,
    is_command_available,
)

load_dotenv()

logger = logging.getLogger(__name__)

Url = NewType("Url", str)

# This variable may not be set from an environment variable
ALLOW_DEVELOPER_SSH_KEYS = object()


class DnsResolver(str, Enum):
    detect = "detect"  # Detect the resolver used by the system
    resolv_conf = "resolv.conf"  # Simply copy from /etc/resolv.conf
    resolvectl = "resolvectl"  # Systemd-resolved, common on Ubuntu


class IPv6AllocationPolicy(str, Enum):
    static = "static"  # Compute the IP address based on the VM item hash.
    dynamic = "dynamic"  # Assign an available IP address.


class SnapshotCompressionAlgorithm(str, Enum):
    gz = "gzip"


def etc_resolv_conf_dns_servers():
    with open("/etc/resolv.conf") as resolv_file:
        for line in resolv_file.readlines():
            ip = re.findall(r"^nameserver\s+([\w.]+)$", line)
            if ip:
                yield ip[0]


def resolvectl_dns_servers(interface: str) -> Iterable[str]:
    """
    Use resolvectl to list available DNS servers (IPv4 and IPv6).

    Note: we used to use systemd-resolve for Debian 11.
    This command is not available anymore on Ubuntu 22.04 and is actually a symlink
    to resolvectl.

    Example output for `resolvectl dns -i eth0`:
    Link 2 (eth0): 67.207.67.3 67.207.67.2 2a02:2788:fff0:5::140
    """
    output = check_output(["/usr/bin/resolvectl", "dns", "-i", interface], text=True)
    # Split on the first colon only to support IPv6 addresses.
    link, servers = output.split(":", maxsplit=1)
    for server in servers.split():
        yield server.strip()


def get_default_interface() -> str | None:
    """Returns the default network interface"""
    with open("/proc/net/route") as f:
        for line in f.readlines():
            parts = line.strip().split()
            if parts[1] == "00000000":  # Indicates default route
                return parts[0]
    return None


def obtain_dns_ips(dns_resolver: DnsResolver, network_interface: str) -> list[str]:
    # The match syntax is not yet available as of Python 3.9
    # match dns_resolver:
    if dns_resolver == DnsResolver.detect:
        # Use a try-except approach since resolvectl can be present but disabled and raise the following
        # "Failed to get global data: Unit dbus-org.freedesktop.resolve1.service not found."
        try:
            return list(resolvectl_dns_servers(interface=network_interface))
        except (FileNotFoundError, CalledProcessError) as error:
            if Path("/etc/resolv.conf").exists():
                return list(etc_resolv_conf_dns_servers())
            else:
                msg = "No DNS resolver found"
                raise FileNotFoundError(msg) from error

    elif dns_resolver == DnsResolver.resolv_conf:
        return list(etc_resolv_conf_dns_servers())

    elif dns_resolver == DnsResolver.resolvectl:
        return list(resolvectl_dns_servers(interface=network_interface))

    else:
        msg = "No DNS resolve defined, this should never happen."
        raise AssertionError(msg)


class Settings(BaseSettings):
    SUPERVISOR_HOST: str = "127.0.0.1"
    SUPERVISOR_PORT: int = 4020

    # Public domain name
    DOMAIN_NAME: str = Field(
        default="localhost",
        description="Default public domain name",
    )

    START_ID_INDEX: int = 4
    PREALLOC_VM_COUNT: int = 0
    REUSE_TIMEOUT: float = 60 * 60.0
    WATCH_FOR_MESSAGES: bool = True
    WATCH_FOR_UPDATES: bool = True

    API_SERVER: str = "https://official.aleph.cloud"
    # Connect to the Quad9 VPN provider using their IPv4 and IPv6 addresses.
    CONNECTIVITY_IPV4_URL: str = "https://9.9.9.9/"
    CONNECTIVITY_IPV6_URL: str = "https://[2620:fe::fe]/"
    CONNECTIVITY_DNS_HOSTNAME: str = "example.org"

    USE_JAILER: bool = True
<<<<<<< HEAD
    # System logs make boot ~2x slower
    PRINT_SYSTEM_LOGS: bool = False
=======
    # Changelog: PRINT_SYSTEM_LOGS use to print the MicroVM logs with the supervisor output.
    # They are now in separate journald entries, disabling the settings disable the logs output of Firecracker VM (only)
    # via the serial console. This break the logs endpoint for program, as such disabling it in prod is not recommended.
    PRINT_SYSTEM_LOGS: bool = True
>>>>>>> a74b1268
    IGNORE_TRACEBACK_FROM_DIAGNOSTICS: bool = True
    LOG_LEVEL: str = "WARNING"
    DEBUG_ASYNCIO: bool = False

    # Networking does not work inside Docker/Podman
    ALLOW_VM_NETWORKING: bool = True
    NETWORK_INTERFACE: str | None = None
    IPV4_ADDRESS_POOL: str = Field(
        default="172.16.0.0/12",
        description="IPv4 address range used to provide networks to VMs.",
    )
    IPV4_NETWORK_PREFIX_LENGTH: int = Field(
        default=24,
        description="Individual VM network prefix length in bits",
    )
    IPV6_ADDRESS_POOL: str = Field(
        default="fc00:1:2:3::/64",
        description="IPv6 address range assigned to the host. Example: 1111:2222:3333:4444::/64. "
        "Defaults to a local address range for compatibility with hosts not yet configured for IPv6.",
    )
    IPV6_ALLOCATION_POLICY: IPv6AllocationPolicy = Field(default=IPv6AllocationPolicy.static)
    IPV6_SUBNET_PREFIX: int = Field(
        default=124,
        description="IPv6 subnet prefix for VMs. Made configurable for testing.",
    )
    IPV6_FORWARDING_ENABLED: bool = Field(
        default=True,
        description="Enable IPv6 forwarding on the host. Required for IPv6 connectivity in VMs.",
    )
    NFTABLES_CHAIN_PREFIX: str = "aleph"
    USE_NDP_PROXY: bool = Field(
        default=True,
        description="Use the Neighbor Discovery Protocol Proxy to respond to Router Solicitation for instances on IPv6",
    )

    DNS_RESOLUTION: DnsResolver | None = Field(
        default=DnsResolver.detect,
        description="Method used to resolve the dns server if DNS_NAMESERVERS is not present.",
    )
    DNS_NAMESERVERS: list[str] | None = None
    DNS_NAMESERVERS_IPV4: list[str] | None = None
    DNS_NAMESERVERS_IPV6: list[str] | None = None

    FIRECRACKER_PATH: Path = Path("/opt/firecracker/firecracker")
    JAILER_PATH: Path = Path("/opt/firecracker/jailer")
    SEV_CTL_PATH: Path = Path("/opt/sevctl")
    LINUX_PATH: Path = Path("/opt/firecracker/vmlinux.bin")
    INIT_TIMEOUT: float = 20.0

    CONNECTOR_URL: HttpUrl = HttpUrl("http://localhost:4021")

    CACHE_ROOT: Path = Path("/var/cache/aleph/vm")
    MESSAGE_CACHE: Optional[Path] = Field(
        None,
        description="Default to CACHE_ROOT/message",
    )
    CODE_CACHE: Optional[Path] = Field(None, description="Default to CACHE_ROOT/code")
    RUNTIME_CACHE: Optional[Path] = Field(None, description="Default to CACHE_ROOT/runtime")
    DATA_CACHE: Optional[Path] = Field(None, description="Default to CACHE_ROOT/data")

    EXECUTION_ROOT: Path = Path("/var/lib/aleph/vm")
    JAILER_BASE_DIRECTORY: Optional[Path] = Field(None, description="Default to EXECUTION_ROOT/jailer")
    EXECUTION_DATABASE: Optional[Path] = Field(
        None, description="Location of database file. Default to EXECUTION_ROOT/executions.sqlite3"
    )
    EXECUTION_LOG_ENABLED: bool = False
    EXECUTION_LOG_DIRECTORY: Optional[Path] = Field(
        None, description="Location of executions log. Default to EXECUTION_ROOT/executions/"
    )

    PERSISTENT_VOLUMES_DIR: Optional[Path] = Field(
        None, description="Persistent volumes location. Default to EXECUTION_ROOT/volumes/persistent/"
    )
    JAILER_BASE_DIR: Optional[Path] = Field(None)

    MAX_PROGRAM_ARCHIVE_SIZE: int = 10_000_000  # 10 MB
    MAX_DATA_ARCHIVE_SIZE: int = 10_000_000  # 10 MB

    PAYMENT_MONITOR_INTERVAL: float = Field(
        default=60.0,
        description="Interval in seconds between payment checks",
    )
    PAYMENT_RECEIVER_ADDRESS: str = Field(
        default="",
        description="Address of the account receiving payments",
    )
    # This address is the ALEPH SuperToken on SuperFluid Testnet
    PAYMENT_PRICING_AGGREGATE: str = ""  # TODO: Missing

    # Use to check PAYG payment
    RPC_AVAX: HttpUrl = Field(
        default=STREAM_CHAINS[Chain.AVAX].rpc,
        description="RPC API Endpoint for AVAX chain",
    )

    RPC_BASE: HttpUrl = Field(
        default=STREAM_CHAINS[Chain.BASE].rpc,
        description="RPC API Endpoint for BASE chain",
    )

    PAYMENT_BUFFER: Decimal = Field(
        default=Decimal("0.0000000001"),
        description="Buffer to add to the required payment to prevent floating point errors",
    )

    SNAPSHOT_FREQUENCY: int = Field(
        default=0,
        description="Snapshot frequency interval in minutes. It will create a VM snapshot every X minutes. "
        "If set to zero, snapshots are disabled.",
    )

    SNAPSHOT_COMPRESSION_ALGORITHM: SnapshotCompressionAlgorithm = Field(
        default=SnapshotCompressionAlgorithm.gz,
        description="Snapshot compression algorithm.",
    )

    # hashlib.sha256(b"secret-token").hexdigest()
    ALLOCATION_TOKEN_HASH: str = "151ba92f2eb90bce67e912af2f7a5c17d8654b3d29895b042107ea312a7eebda"

    ENABLE_QEMU_SUPPORT: bool = Field(default=True)
    INSTANCE_DEFAULT_HYPERVISOR: HypervisorType | None = Field(
        default=HypervisorType.firecracker,  # User Firecracker
        description="Default hypervisor to use on running instances, can be Firecracker or QEmu",
    )

    ENABLE_CONFIDENTIAL_COMPUTING: bool = Field(
        default=False,
        description="Enable Confidential Computing using AMD-SEV. It will test if the host is compatible "
        "with SEV and SEV-ES",
    )

    CONFIDENTIAL_DIRECTORY: Optional[Path] = Field(
        None,
        description="Confidential Computing default directory. Default to EXECUTION_ROOT/confidential",
    )

    CONFIDENTIAL_SESSION_DIRECTORY: Optional[Path] = Field(None, description="Default to EXECUTION_ROOT/sessions")

    # Tests on programs

    FAKE_DATA_PROGRAM: Path | None = None
    BENCHMARK_FAKE_DATA_PROGRAM: Path = Path(abspath(join(__file__, "../../../../examples/example_fastapi")))

    FAKE_DATA_MESSAGE: Path = Path(abspath(join(__file__, "../../../../examples/program_message_from_aleph.json")))
    FAKE_DATA_DATA: Path | None = Path(abspath(join(__file__, "../../../../examples/data/")))
    FAKE_DATA_RUNTIME: Path = Path(
        abspath(join(__file__, "../../../../runtimes/aleph-debian-12-python/rootfs.squashfs"))
    )
    FAKE_DATA_VOLUME: Path | None = Path(abspath(join(__file__, "../../../../examples/volumes/volume-venv.squashfs")))

    # Tests on instances

    TEST_INSTANCE_ID: str | None = Field(
        default=None,  # TODO: Use a valid item_hash here
        description="Identifier of the instance message used when testing the launch of an instance from the network",
    )

    USE_FAKE_INSTANCE_BASE: bool = False
    FAKE_INSTANCE_BASE: Path = Path(abspath(join(__file__, "../../../../runtimes/instance-rootfs/debian-12.btrfs")))
    FAKE_QEMU_INSTANCE_BASE: Path = Path(abspath(join(__file__, "../../../../runtimes/instance-rootfs/rootfs.img")))
    FAKE_INSTANCE_ID: str = Field(
        default="decadecadecadecadecadecadecadecadecadecadecadecadecadecadecadeca",
        description="Identifier used for the 'fake instance' message defined in "
        "examples/instance_message_from_aleph.json",
    )
    FAKE_INSTANCE_MESSAGE: Path = Path(abspath(join(__file__, "../../../../examples/instance_message_from_aleph.json")))
    FAKE_INSTANCE_QEMU_MESSAGE: Path = Path(
        abspath(join(__file__, "../../../../examples/qemu_message_from_aleph.json"))
    )

    CHECK_FASTAPI_VM_ID: str = "63faf8b5db1cf8d965e6a464a0cb8062af8e7df131729e48738342d956f29ace"
    LEGACY_CHECK_FASTAPI_VM_ID: str = "67705389842a0a1b95eaa408b009741027964edc805997475e95c505d642edd8"

    # Developer options

    SENTRY_DSN: str | None = None
    SENTRY_TRACES_SAMPLE_RATE: float = Field(ge=0, le=1.0, default=0.1)
    DEVELOPER_SSH_KEYS: list[str] | None = []
    # Using an object here forces the value to come from Python code and not from an environment variable.
    USE_DEVELOPER_SSH_KEYS: Literal[False] | object = False

    # Fields
    SENSITIVE_FIELDS: list[str] = Field(
        default=["SENTRY_DSN"],
        description="Sensitive fields, redacted from `--print-settings`.",
    )

    def update(self, **kwargs):
        for key, value in kwargs.items():
            if key != key.upper():
                logger.warning(f"Setting {key} is not uppercase")
            if hasattr(self, key):
                setattr(self, key, value)
            else:
                msg = f"Unknown setting '{key}'"
                raise ValueError(msg)

    def check(self):
        """Check that the settings are valid. Call this method after self.setup()."""
        assert Path("/dev/kvm").exists(), "KVM not found on `/dev/kvm`."
        assert isfile(self.FIRECRACKER_PATH), f"File not found {self.FIRECRACKER_PATH}"
        assert isfile(self.JAILER_PATH), f"File not found {self.JAILER_PATH}"
        assert isfile(self.LINUX_PATH), f"File not found {self.LINUX_PATH}"
        assert self.NETWORK_INTERFACE, "Network interface is not specified"
        assert str(self.CONNECTOR_URL).startswith("http://") or str(self.CONNECTOR_URL).startswith("https://")
        if self.ALLOW_VM_NETWORKING:
            assert exists(
                f"/sys/class/net/{self.NETWORK_INTERFACE}"
            ), f"Network interface {self.NETWORK_INTERFACE} does not exist"

            _, ipv4_pool_length = settings.IPV4_ADDRESS_POOL.split("/")
            assert (
                int(ipv4_pool_length) <= settings.IPV4_NETWORK_PREFIX_LENGTH
            ), "The IPv4 address pool prefix must be shorter than an individual VM network prefix"

        if self.FAKE_DATA_PROGRAM:
            assert self.FAKE_DATA_PROGRAM, "Local fake program directory not specified"
            assert self.FAKE_DATA_MESSAGE, "Local fake message not specified"
            assert self.FAKE_DATA_DATA, "Local fake data directory not specified"
            assert self.FAKE_DATA_RUNTIME, "Local runtime .squashfs build not specified"
            assert self.FAKE_DATA_VOLUME, "Local data volume .squashfs not specified"

            assert isdir(
                self.FAKE_DATA_PROGRAM
            ), f"Local fake program directory is missing, no directory '{self.FAKE_DATA_PROGRAM}'"
            assert isfile(self.FAKE_DATA_MESSAGE), f"Local fake message '{self.FAKE_DATA_MESSAGE}' not found"
            assert isdir(self.FAKE_DATA_DATA), f"Local fake data directory '{self.FAKE_DATA_DATA}' is missing"
            assert isfile(
                self.FAKE_DATA_RUNTIME
            ), f"Local runtime '{self.FAKE_DATA_RUNTIME}' is missing, did you build it ?"
            assert isfile(
                self.FAKE_DATA_VOLUME
            ), f"Local data volume '{self.FAKE_DATA_VOLUME}' is missing, did you build it ?"

        assert is_command_available("setfacl"), "Command `setfacl` not found, run `apt install acl`"
        if self.USE_NDP_PROXY:
            assert is_command_available("ndppd"), "Command `ndppd` not found, run `apt install ndppd`"

        # Necessary for cloud-init customisation of instance
        assert is_command_available(
            "cloud-localds"
        ), "Command `cloud-localds` not found, run `apt install cloud-image-utils`"

        if self.ENABLE_QEMU_SUPPORT:
            # Qemu support
            assert is_command_available("qemu-img"), "Command `qemu-img` not found, run `apt install qemu-utils`"
            assert is_command_available(
                "qemu-system-x86_64"
            ), "Command `qemu-system-x86_64` not found, run `apt install qemu-system-x86`"

        if self.ENABLE_CONFIDENTIAL_COMPUTING:
            assert self.SEV_CTL_PATH.is_file(), f"File not found {self.SEV_CTL_PATH}"
            assert check_amd_sev_supported(), "SEV feature isn't enabled, enable it in BIOS"
            assert check_amd_sev_es_supported(), "SEV-ES feature isn't enabled, enable it in BIOS"
            # Not available on the test machine yet
            # assert check_amd_sev_snp_supported(), "SEV-SNP feature isn't enabled, enable it in BIOS"
            assert self.ENABLE_QEMU_SUPPORT, "Qemu Support is needed for confidential computing and it's disabled, "
            "enable it setting the env variable `ENABLE_QEMU_SUPPORT=True` in configuration"

    def setup(self):
        """Setup the environment defined by the settings. Call this method after loading the settings."""

        # Update chain RPC
        STREAM_CHAINS[Chain.AVAX].rpc = str(self.RPC_AVAX)
        STREAM_CHAINS[Chain.BASE].rpc = str(self.RPC_BASE)

        if self.MESSAGE_CACHE:
            os.makedirs(self.MESSAGE_CACHE, exist_ok=True)
        if self.CODE_CACHE:
            os.makedirs(self.CODE_CACHE, exist_ok=True)
        if self.RUNTIME_CACHE:
            os.makedirs(self.RUNTIME_CACHE, exist_ok=True)
        if self.DATA_CACHE:
            os.makedirs(self.DATA_CACHE, exist_ok=True)

        os.makedirs(self.EXECUTION_ROOT, exist_ok=True)

        # If the Linux kernel provided is on another device than the execution root,
        # copy it to the execution root to allow hardlink creation within jailer directories.
        if os.stat(self.LINUX_PATH).st_dev != os.stat(self.EXECUTION_ROOT).st_dev:
            logger.info("The Linux kernel is on another device than the execution root. Creating a copy.")
            linux_path_on_device = self.EXECUTION_ROOT / "vmlinux.bin"

            # Only copy if the hash of the file differ.
            if file_hashes_differ(self.LINUX_PATH, linux_path_on_device):
                shutil.copy(self.LINUX_PATH, linux_path_on_device)

            self.LINUX_PATH = linux_path_on_device

        if self.EXECUTION_LOG_DIRECTORY:
            os.makedirs(self.EXECUTION_LOG_DIRECTORY, exist_ok=True)
        if self.PERSISTENT_VOLUMES_DIR:
            os.makedirs(self.PERSISTENT_VOLUMES_DIR, exist_ok=True)
        if self.CONFIDENTIAL_DIRECTORY:
            os.makedirs(self.CONFIDENTIAL_DIRECTORY, exist_ok=True)
        if self.CONFIDENTIAL_SESSION_DIRECTORY:
            os.makedirs(self.CONFIDENTIAL_SESSION_DIRECTORY, exist_ok=True)

        self.API_SERVER = self.API_SERVER.rstrip("/")

        if not self.NETWORK_INTERFACE:
            self.NETWORK_INTERFACE = get_default_interface()

        if self.DNS_NAMESERVERS is None and self.DNS_RESOLUTION and self.NETWORK_INTERFACE:
            self.DNS_NAMESERVERS = obtain_dns_ips(
                dns_resolver=self.DNS_RESOLUTION,
                network_interface=self.NETWORK_INTERFACE,
            )

        if not self.DNS_NAMESERVERS_IPV4:
            self.DNS_NAMESERVERS_IPV4 = []
        if not self.DNS_NAMESERVERS_IPV6:
            self.DNS_NAMESERVERS_IPV6 = []
        if self.DNS_NAMESERVERS:
            for server in self.DNS_NAMESERVERS:
                ip_addr = ipaddress.ip_address(server)
                if isinstance(ip_addr, ipaddress.IPv4Address):
                    self.DNS_NAMESERVERS_IPV4.append(server)
                if isinstance(ip_addr, ipaddress.IPv6Address):
                    self.DNS_NAMESERVERS_IPV6.append(server)

        if not settings.ENABLE_QEMU_SUPPORT:
            # If QEmu is not supported, ignore the setting and use Firecracker by default
            settings.INSTANCE_DEFAULT_HYPERVISOR = HypervisorType.firecracker

    def display(self) -> str:
        attributes: dict[str, Any] = {}

        for attr in self.__dict__.keys():
            if attr != attr.upper():
                # Settings are expected to be ALL_UPPERCASE, other attributes snake_case or CamelCase
                continue

            if getattr(self, attr) and attr in self.SENSITIVE_FIELDS:
                attributes[attr] = "<REDACTED>"
            else:
                attributes[attr] = getattr(self, attr)
        return "\n".join(
            f"{self.model_config.get('env_prefix', '')}{attribute} = {value}" for attribute, value in attributes.items()
        )

    def __init__(
        self,
        _env_file: str | Path | None = None,
        _env_file_encoding: str | None = None,
        _env_nested_delimiter: str | None = None,
        _secrets_dir: Path | None = None,
        **values: Any,
    ) -> None:
        super().__init__(
            _env_file,
            _env_file_encoding,
            _env_nested_delimiter,
            _secrets_dir,
            **values,
        )
        if not self.MESSAGE_CACHE:
            self.MESSAGE_CACHE = self.CACHE_ROOT / "message"
        if not self.CODE_CACHE:
            self.CODE_CACHE = self.CACHE_ROOT / "code"
        if not self.RUNTIME_CACHE:
            self.RUNTIME_CACHE = self.CACHE_ROOT / "runtime"
        if not self.DATA_CACHE:
            self.DATA_CACHE = self.CACHE_ROOT / "data"
        if not self.CONFIDENTIAL_DIRECTORY:
            self.CONFIDENTIAL_DIRECTORY = self.CACHE_ROOT / "confidential"
        if not self.JAILER_BASE_DIRECTORY:
            self.JAILER_BASE_DIRECTORY = self.EXECUTION_ROOT / "jailer"
        if not self.PERSISTENT_VOLUMES_DIR:
            self.PERSISTENT_VOLUMES_DIR = self.EXECUTION_ROOT / "volumes" / "persistent"
        if not self.EXECUTION_DATABASE:
            self.EXECUTION_DATABASE = self.EXECUTION_ROOT / "executions.sqlite3"
        if not self.EXECUTION_LOG_DIRECTORY:
            self.EXECUTION_LOG_DIRECTORY = self.EXECUTION_ROOT / "executions"
        if not self.JAILER_BASE_DIR:
            self.JAILER_BASE_DIR = self.EXECUTION_ROOT / "jailer"
        if not self.CONFIDENTIAL_SESSION_DIRECTORY:
            self.CONFIDENTIAL_SESSION_DIRECTORY = self.EXECUTION_ROOT / "sessions"

    model_config = SettingsConfigDict(
        env_prefix="ALEPH_VM_", case_sensitive=False, env_file=".env", validate_default=False
    )


def make_db_url():
    return f"sqlite+aiosqlite:///{settings.EXECUTION_DATABASE}"


# Settings singleton
settings = Settings()<|MERGE_RESOLUTION|>--- conflicted
+++ resolved
@@ -135,15 +135,10 @@
     CONNECTIVITY_DNS_HOSTNAME: str = "example.org"
 
     USE_JAILER: bool = True
-<<<<<<< HEAD
-    # System logs make boot ~2x slower
-    PRINT_SYSTEM_LOGS: bool = False
-=======
     # Changelog: PRINT_SYSTEM_LOGS use to print the MicroVM logs with the supervisor output.
     # They are now in separate journald entries, disabling the settings disable the logs output of Firecracker VM (only)
     # via the serial console. This break the logs endpoint for program, as such disabling it in prod is not recommended.
     PRINT_SYSTEM_LOGS: bool = True
->>>>>>> a74b1268
     IGNORE_TRACEBACK_FROM_DIAGNOSTICS: bool = True
     LOG_LEVEL: str = "WARNING"
     DEBUG_ASYNCIO: bool = False
