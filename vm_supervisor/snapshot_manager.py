--- conflicted
+++ resolved
@@ -32,13 +32,9 @@
             logger.debug(f"Starting new snapshot for VM {execution.vm_hash}")
             assert execution.vm, "VM execution not set"
 
-<<<<<<< HEAD
-        snapshot = await execution.vm.create_snapshot()
-=======
             execution.snapshot_running = True
             snapshot = await execution.vm.create_snapshot()
             execution.snapshot_running = False
->>>>>>> f36b18b0
 
             logger.debug(
                 f"New snapshots for VM {execution.vm_hash} created in {snapshot.path}"
