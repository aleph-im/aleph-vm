"""
This module is in charge of providing the source code corresponding to a 'code id'.

In this prototype, it returns a hardcoded example.
In the future, it should connect to an Aleph node and retrieve the code from there.
"""
import asyncio
import hashlib
import json
import logging
import os
import re
import sys
import subprocess
from os.path import isfile, join
from pathlib import Path
from shutil import make_archive
from typing import Union

import aiohttp
<<<<<<< HEAD
from aleph_message.models import ExecutableMessage, InstanceMessage, ProgramMessage, MessageType
from aleph_message.models.execution.volume import (
=======
from aleph_message.models import ProgramMessage
from aleph_message.models.execution.base import (
    Encoding,
)
from aleph_message.models.execution.volume import (
    ImmutableVolume,
>>>>>>> 20efb02b
    MachineVolume,
    ImmutableVolume,
    PersistentVolume,
    VolumePersistence,
)
from aleph_message.models.execution.program import Encoding
from aleph_message.models.execution.instance import RootfsVolume

from .conf import settings

logger = logging.getLogger(__name__)


async def download_file(url: str, local_path: Path) -> None:
    # TODO: Limit max size of download to the message specification
    if isfile(local_path):
        logger.debug(f"File already exists: {local_path}")
        return

    tmp_path = f"{local_path}.part"
    logger.debug(f"Downloading {url} -> {tmp_path}")
    async with aiohttp.ClientSession() as session:
        resp = await session.get(url)
        resp.raise_for_status()
        try:
            with open(tmp_path, "wb") as cache_file:
                counter = 0
                while True:
                    chunk = await resp.content.read(65536)
                    if not chunk:
                        break
                    cache_file.write(chunk)
                    counter += 1
                    if not (counter % 20):
                        sys.stdout.write(".")
                        sys.stdout.flush()

            os.rename(tmp_path, local_path)
            logger.debug(f"Download complete, moved {tmp_path} -> {local_path}")
        except Exception:
            # Ensure no partial file is left
            try:
                os.remove(tmp_path)
            except FileNotFoundError:
                pass
            raise


async def get_latest_amend(item_hash: str) -> str:
    if settings.FAKE_DATA_PROGRAM:
        return item_hash
    else:
        url = f"{settings.CONNECTOR_URL}/compute/latest_amend/{item_hash}"
        async with aiohttp.ClientSession() as session:
            resp = await session.get(url)
            resp.raise_for_status()
            result: str = await resp.json()
            assert isinstance(result, str)
            return result or item_hash


async def get_message(ref: str) -> ExecutableMessage:
    if settings.FAKE_DATA_PROGRAM:
        cache_path = settings.FAKE_DATA_MESSAGE
    else:
        cache_path = Path(join(settings.MESSAGE_CACHE, ref) + ".json")
        url = f"{settings.CONNECTOR_URL}/download/message/{ref}"
        await download_file(url, cache_path)

    with open(cache_path, "r") as cache_file:
        msg = json.load(cache_file)
        if settings.FAKE_DATA_PROGRAM:
            msg["item_content"] = json.dumps(msg["content"])
            msg["item_hash"] = hashlib.sha256(
                msg["item_content"].encode("utf-8")
            ).hexdigest()
<<<<<<< HEAD
        if msg["type"] == MessageType.program:
            return ProgramMessage(**msg)
        return InstanceMessage(**msg)
=======
        return ProgramMessage.parse_obj(msg)
>>>>>>> 20efb02b


async def get_code_path(ref: str) -> Path:
    if settings.FAKE_DATA_PROGRAM:
        archive_path = settings.FAKE_DATA_PROGRAM

        encoding: Encoding = (
            await get_message(ref="fake-message")
        ).content.code.encoding
        if encoding == Encoding.squashfs:
            if os.path.exists(f"{archive_path}.squashfs"):
                os.remove(f"{archive_path}.squashfs")
            os.system(f"mksquashfs {archive_path} {archive_path}.squashfs")
            logger.debug(f"Squashfs generated on {archive_path}.squashfs")
            return Path(f"{archive_path}.squashfs")
        elif encoding == Encoding.zip:
            make_archive(str(archive_path), "zip", root_dir=archive_path)
            logger.debug(f"Zip generated on {archive_path}.zip")
            return Path(f"{archive_path}.zip")
        else:
            raise ValueError(f"Unsupported encoding: {encoding}")

    cache_path = Path(join(settings.CODE_CACHE, ref))
    url = f"{settings.CONNECTOR_URL}/download/code/{ref}"
    await download_file(url, cache_path)
    return cache_path


async def get_data_path(ref: str) -> Path:
    if settings.FAKE_DATA_PROGRAM and settings.FAKE_DATA_DATA:
        data_dir = settings.FAKE_DATA_DATA
        make_archive(str(data_dir), "zip", data_dir)
        return Path(f"{data_dir}.zip")

    cache_path = Path(join(settings.DATA_CACHE, ref))
    url = f"{settings.CONNECTOR_URL}/download/data/{ref}"
    await download_file(url, cache_path)
    return cache_path


async def get_runtime_path(ref: str) -> Path:
    if settings.FAKE_DATA_PROGRAM:
        return Path(settings.FAKE_DATA_RUNTIME)

    cache_path = Path(join(settings.RUNTIME_CACHE, ref))
    url = f"{settings.CONNECTOR_URL}/download/runtime/{ref}"
    await download_file(url, cache_path)
    if settings.USE_JAILER:
        os.system(f"chown jailman:jailman {cache_path}")
    return cache_path


def create_ext4(path: Path, size_mib: int) -> bool:
    if os.path.isfile(path):
        return False
    tmp_path = f"{path}.tmp"
    os.system(f"dd if=/dev/zero of={tmp_path} bs=1M count={size_mib}")
    os.system(f"mkfs.ext4 {tmp_path}")
    if settings.USE_JAILER:
        os.system(f"chown jailman:jailman {tmp_path}")
    os.rename(tmp_path, path)
    return True


async def create_volume_file(volume: Union[PersistentVolume, RootfsVolume], namespace: str) -> Path:
    volume_name = volume.name if isinstance(volume, PersistentVolume) else "rootfs"
    path = Path(settings.PERSISTENT_VOLUMES_DIR) / namespace / f"{volume_name}.ext4"
    if not path.is_file():
        logger.debug(f"Creating {volume.size_mib}MB volume")
        os.system(f"dd if=/dev/zero of={path} bs=1M count={volume.size_mib}")
        if settings.USE_JAILER:
            os.system(f"chown jailman:jailman {path}")
    return path


async def create_loopback_device(path: Path, read_only: bool = False) -> str:
    command_args = [
        "losetup",
        "--find",
        "--show"
    ]
    if read_only:
        command_args.append("--read-only")
    command_args.append(str(path))
    loop_device = subprocess.run(
        command_args,
        check=True,
        capture_output=True,
        encoding="UTF-8").stdout.strip()
    return loop_device


def get_block_size(device_path: Path) -> str:
    block_size = subprocess.run(
        ["blockdev", "--getsz", device_path],
        check=True,
        capture_output=True,
        encoding="UTF-8").stdout.strip()
    return block_size


def create_mapped_device(device_name: str, table_command: str) -> None:
    subprocess.run(f"dmsetup create {device_name}",
                   input=table_command,
                   text=True,
                   shell=True,
                   check=True,
                   stdout=subprocess.PIPE,
                   stderr=subprocess.PIPE)


def e2fs_check_and_resize(device_path: Path) -> None:
    os.system(f"e2fsck -fy {device_path}")
    os.system(f"resize2fs {device_path}")


async def create_devmapper(volume: Union[PersistentVolume, RootfsVolume], namespace: str) -> Path:
    """It creates a /dev/mapper/DEVICE inside the VM, that is an extended mapped device of the volume specified.
    We follow the steps described here: https://community.aleph.im/t/deploying-mutable-vm-instances-on-aleph/56/2"""
    volume_name = volume.name if isinstance(volume, PersistentVolume) else "rootfs"
    mapped_volume_name = f"{namespace}_{volume_name}"
    path_mapped_volume_name = Path("/dev/mapper") / mapped_volume_name

    if path_mapped_volume_name.is_block_device():
        return path_mapped_volume_name

    volume_path = await create_volume_file(volume, namespace)
    parent_path = await get_runtime_path(volume.parent.ref)

    base_loop_device = await create_loopback_device(parent_path, read_only=True)
    base_block_size = get_block_size(parent_path)
    extended_loop_device = await create_loopback_device(volume_path)
    extended_block_size = get_block_size(volume_path)

    base_table_command = f"0 {base_block_size} linear {base_loop_device} 0\n{base_block_size} {extended_block_size} zero"
    base_volume_name = f"{namespace}_{volume_name}_base"
    create_mapped_device(base_volume_name, base_table_command)
    path_base_device_name = Path("/dev/mapper") / base_volume_name

    snapshot_table_command = f"0 {extended_block_size} snapshot {path_base_device_name} {extended_loop_device} P 8"
    create_mapped_device(mapped_volume_name, snapshot_table_command)

    e2fs_check_and_resize(path_mapped_volume_name)
    if settings.USE_JAILER:
        os.system(f"chown jailman:jailman {path_base_device_name}")
        os.system(f"chown jailman:jailman {path_mapped_volume_name}")
    return path_mapped_volume_name


async def get_existing_file(ref: str) -> Path:
    if settings.FAKE_DATA_PROGRAM and settings.FAKE_DATA_VOLUME:
        return Path(settings.FAKE_DATA_VOLUME)

    cache_path = Path(join(settings.DATA_CACHE, ref))
    url = f"{settings.CONNECTOR_URL}/download/data/{ref}"
    await download_file(url, cache_path)
    if settings.USE_JAILER:
        os.system(f"chown jailman:jailman {cache_path}")
    return cache_path


async def get_volume_path(volume: MachineVolume, namespace: str) -> Path:
    if isinstance(volume, ImmutableVolume):
        ref = volume.ref
        return await get_existing_file(ref)
    elif isinstance(volume, PersistentVolume) or isinstance(volume, RootfsVolume):
        volume_name = volume.name if isinstance(volume, RootfsVolume) else "rootfs"
        if volume.persistence != VolumePersistence.host:
            raise NotImplementedError("Only 'host' persistence is supported")
        if not re.match(r"^[\w\-_/]+$", volume_name):
            raise ValueError(f"Invalid value for volume name: {volume_name}")
        os.makedirs(join(settings.PERSISTENT_VOLUMES_DIR, namespace), exist_ok=True)
        if volume.parent:
            device_path = await asyncio.get_event_loop().run_in_executor(
                None, create_devmapper, volume, namespace
            )
            return device_path
        else:
            volume_path = Path(
                join(settings.PERSISTENT_VOLUMES_DIR, namespace, f"{volume_name}.ext4")
            )
            await asyncio.get_event_loop().run_in_executor(
                None, create_ext4, volume_path, volume.size_mib
            )
            return volume_path
    else:
        raise NotImplementedError("Only immutable volumes are supported")<|MERGE_RESOLUTION|>--- conflicted
+++ resolved
@@ -18,17 +18,9 @@
 from typing import Union
 
 import aiohttp
-<<<<<<< HEAD
 from aleph_message.models import ExecutableMessage, InstanceMessage, ProgramMessage, MessageType
 from aleph_message.models.execution.volume import (
-=======
-from aleph_message.models import ProgramMessage
-from aleph_message.models.execution.base import (
-    Encoding,
-)
-from aleph_message.models.execution.volume import (
     ImmutableVolume,
->>>>>>> 20efb02b
     MachineVolume,
     ImmutableVolume,
     PersistentVolume,
@@ -105,13 +97,9 @@
             msg["item_hash"] = hashlib.sha256(
                 msg["item_content"].encode("utf-8")
             ).hexdigest()
-<<<<<<< HEAD
         if msg["type"] == MessageType.program:
-            return ProgramMessage(**msg)
-        return InstanceMessage(**msg)
-=======
-        return ProgramMessage.parse_obj(msg)
->>>>>>> 20efb02b
+            return ProgramMessage.parse_obj(**msg)
+        return InstanceMessage.parse_obj(**msg)
 
 
 async def get_code_path(ref: str) -> Path:
