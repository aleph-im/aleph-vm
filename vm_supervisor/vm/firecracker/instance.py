import asyncio
import logging
from pathlib import Path
from tempfile import NamedTemporaryFile
from typing import Dict, List, Optional, Union

import yaml
from aleph_message.models import ItemHash
from aleph_message.models.execution.environment import MachineResources

from firecracker.config import (
    BootSource,
    Drive,
    FirecrackerConfig,
    MachineConfig,
    NetworkInterface,
    Vsock,
)
from firecracker.microvm import setfacl
from vm_supervisor.conf import settings
from vm_supervisor.network.interfaces import TapInterface
from vm_supervisor.snapshots import (
    CompressedDiskVolumeSnapshot,
    get_last_snapshot_by_ref,
    DiskVolume,
    DiskVolumeSnapshot,
)
from vm_supervisor.storage import (
    NotEnoughDiskSpace,
    check_disk_space,
    create_devmapper,
    create_volume_file,
)
from vm_supervisor.utils import HostNotFoundError, ping

from ...utils import run_in_subprocess
from .executable import (
    AlephFirecrackerExecutable,
    AlephFirecrackerResources,
    BaseConfiguration,
)

logger = logging.getLogger(__name__)


class AlephInstanceResources(AlephFirecrackerResources):
    async def download_runtime(self):
        ref = f"snapshot_{self.namespace}"
        snapshot_path = None
        snapshot = await get_last_snapshot_by_ref(ref)
        if snapshot:
            snapshot_path = snapshot.path
        self.rootfs_path = await create_devmapper(
            self.message_content.rootfs, self.namespace, snapshot_path
        )
        assert (
            self.rootfs_path.is_block_device()
        ), f"Runtime not found on {self.rootfs_path}"

    async def download_all(self):
        await asyncio.gather(
            self.download_kernel(),
            self.download_runtime(),
            self.download_volumes(),
        )


class AlephFirecrackerInstance(AlephFirecrackerExecutable):
    vm_configuration: BaseConfiguration
    resources: AlephInstanceResources
    latest_snapshot: Optional[DiskVolumeSnapshot]
    is_instance = True

    def __init__(
        self,
        vm_id: int,
        vm_hash: ItemHash,
        resources: AlephInstanceResources,
        enable_networking: bool = False,
        enable_console: Optional[bool] = None,
        hardware_resources: MachineResources = MachineResources(),
        tap_interface: Optional[TapInterface] = None,
    ):
        self.latest_snapshot = None
        super().__init__(
            vm_id,
            vm_hash,
            resources,
            enable_networking,
            enable_console,
            hardware_resources,
            tap_interface,
        )

    async def setup(self):
        logger.debug("instance setup started")
        await setfacl()

        cloud_init_drive = await self._create_cloud_init_drive()

        self._firecracker_config = FirecrackerConfig(
            boot_source=BootSource(
                kernel_image_path=Path(
                    self.fvm.enable_kernel(self.resources.kernel_image_path)
                ),
                boot_args=BootSource.args(
                    enable_console=self.enable_console, writable=True
                ),
            ),
            drives=[
                Drive(
                    drive_id="rootfs",
                    path_on_host=self.fvm.enable_rootfs(self.resources.rootfs_path),
                    is_root_device=True,
                    is_read_only=False,
                ),
                cloud_init_drive,
            ]
            + [
                self.fvm.enable_drive(volume.path_on_host, read_only=volume.read_only)
                for volume in self.resources.volumes
            ],
            machine_config=MachineConfig(
                vcpu_count=self.hardware_resources.vcpus,
                mem_size_mib=self.hardware_resources.memory,
            ),
            vsock=Vsock(),
            network_interfaces=[
                NetworkInterface(
                    iface_id="eth0", host_dev_name=self.tap_interface.device_name
                )
            ]
            if self.enable_networking
            else [],
        )

    async def wait_for_init(self) -> None:
        """Wait for the init process of the instance to be ready."""
        assert (
            self.enable_networking and self.tap_interface
        ), f"Network not enabled for VM {self.vm_id}"

        ip = self.get_vm_ip()
        if not ip:
            raise ValueError("Host IP not available")

        ip = ip.split("/", 1)[0]

        attempts = 10
        timeout_seconds = 1.0

        for attempt in range(attempts):
            try:
                await ping(ip, packets=1, timeout=timeout_seconds)
                return
            except HostNotFoundError:
                if attempt < (attempts - 1):
                    continue
                else:
                    raise

    async def configure(self):
        """Configure the VM by sending configuration info to it's init"""
        # Configuration of instances is sent during `self.setup()` by passing it via a volume.
        pass

    async def create_snapshot(self) -> CompressedDiskVolumeSnapshot:
        """Create a VM snapshot"""
        volume_path = await create_volume_file(
            self.resources.message_content.rootfs, self.resources.namespace
        )
        volume = DiskVolume(path=volume_path)

        if not check_disk_space(volume.size):
            raise NotEnoughDiskSpace

        snapshot = await volume.take_snapshot()
        compressed_snapshot = await snapshot.compress(
            settings.SNAPSHOT_COMPRESSION_ALGORITHM
        )
        await compressed_snapshot.upload(self.vm_hash)

        if self.latest_snapshot:
<<<<<<< HEAD
            if self.latest_snapshot.compressed:
                await self.latest_snapshot.compressed.forget()
=======
            if (
                self.latest_snapshot.compressed
                and self.latest_snapshot.compressed.uploaded_item_hash
            ):
                forget_reason = f"In favor of recent snapshot for VM {self.vm_hash}"
                await self.latest_snapshot.compressed.forget(forget_reason)
>>>>>>> f36b18b0
            self.latest_snapshot.delete()

        self.latest_snapshot = snapshot
        return compressed_snapshot

    def _encode_user_data(self) -> bytes:
        """Creates user data configuration file for cloud-init tool"""

        ssh_authorized_keys = self.resources.message_content.authorized_keys or []

        config: Dict[str, Union[str, bool, List[str]]] = {
            "hostname": str(self.vm_hash),
            "disable_root": False,
            "ssh_pwauth": False,
            "ssh_authorized_keys": ssh_authorized_keys,
        }

        cloud_config_header = "#cloud-config\n"
        config_output = yaml.safe_dump(
            config, default_flow_style=False, sort_keys=False
        )

        return (cloud_config_header + config_output).encode()

    def _create_network_file(self) -> bytes:
        """Creates network configuration file for cloud-init tool"""

        assert (
            self.enable_networking and self.tap_interface
        ), f"Network not enabled for VM {self.vm_id}"

        ip = self.get_vm_ip()
        route = self.get_vm_route()
        ipv6 = self.get_vm_ipv6()
        ipv6_gateway = self.get_vm_ipv6_gateway()

        network = {
            "ethernets": {
                "eth0": {
                    "dhcp4": False,
                    "dhcp6": False,
                    "addresses": [ip, ipv6],
                    "gateway4": route,
                    "gateway6": ipv6_gateway,
                    "nameservers": {
                        "addresses": settings.DNS_NAMESERVERS,
                    },
                },
            },
            "version": 2,
        }

        return yaml.safe_dump(
            network, default_flow_style=False, sort_keys=False
        ).encode()

    async def _create_cloud_init_drive(self) -> Drive:
        """Creates the cloud-init volume to configure and setup the VM"""

        disk_image_path = settings.EXECUTION_ROOT / f"cloud-init-{self.vm_hash}.img"

        with NamedTemporaryFile() as main_config_file:
            user_data = self._encode_user_data()
            main_config_file.write(user_data)
            main_config_file.flush()
            with NamedTemporaryFile() as network_config_file:
                network_config = self._create_network_file()
                network_config_file.write(network_config)
                network_config_file.flush()

                await run_in_subprocess(
                    [
                        "cloud-localds",
                        f"--network-config={network_config_file.name}",
                        str(disk_image_path),
                        main_config_file.name,
                    ]
                )

        return self.fvm.enable_drive(disk_image_path, read_only=True)<|MERGE_RESOLUTION|>--- conflicted
+++ resolved
@@ -181,17 +181,12 @@
         await compressed_snapshot.upload(self.vm_hash)
 
         if self.latest_snapshot:
-<<<<<<< HEAD
-            if self.latest_snapshot.compressed:
-                await self.latest_snapshot.compressed.forget()
-=======
             if (
                 self.latest_snapshot.compressed
                 and self.latest_snapshot.compressed.uploaded_item_hash
             ):
                 forget_reason = f"In favor of recent snapshot for VM {self.vm_hash}"
                 await self.latest_snapshot.compressed.forget(forget_reason)
->>>>>>> f36b18b0
             self.latest_snapshot.delete()
 
         self.latest_snapshot = snapshot
