import asyncio
import dataclasses
import logging
import os.path
import subprocess
from dataclasses import dataclass, field
from enum import Enum
from multiprocessing import Process, set_start_method
from os.path import exists, isfile
from pathlib import Path
from typing import Dict, List, Optional

import msgpack

try:
    import psutil as psutil
except ImportError:
    psutil = None
from aiohttp import ClientResponseError
<<<<<<< HEAD
=======
from aleph_message.models import ProgramContent
from aleph_message.models.execution.base import Encoding
from aleph_message.models.execution.environment import MachineResources
>>>>>>> 20efb02b

from aleph_message.models.execution.environment import MachineResources
from aleph_message.models.execution.program import Encoding
from firecracker.config import (
    BootSource,
    Drive,
    FirecrackerConfig,
    MachineConfig,
    NetworkInterface,
    Vsock,
)
from firecracker.microvm import MicroVM, setfacl
from guest_api.__main__ import run_guest_api

from ..conf import settings
from ..models import ExecutableContent
from ..network.firewall import teardown_nftables_for_vm
from ..network.interfaces import TapInterface
from ..storage import get_code_path, get_data_path, get_runtime_path, get_volume_path, create_devmapper

logger = logging.getLogger(__name__)
set_start_method("spawn")


def load_file_content(path: Path) -> bytes:
    if path:
        with open(path, "rb") as fd:
            return fd.read()
    else:
        return b""


class FileTooLargeError(Exception):
    pass


class ResourceDownloadError(ClientResponseError):
    """An error occurred while downloading a VM resource file"""

    def __init__(self, error: ClientResponseError):
        super().__init__(
            request_info=error.request_info,
            history=error.history,
            status=error.status,
            message=error.message,
            headers=error.headers,
        )


class Interface(str, Enum):
    asgi = "asgi"
    executable = "executable"


@dataclass
class Volume:
    mount: str
    device: str
    read_only: bool


@dataclass
class HostVolume:
    mount: str
    path_on_host: Path
    read_only: bool


@dataclass
class ConfigurationPayload:
    input_data: bytes
    interface: Interface
    vm_hash: str
    code: Optional[bytes] = None
    encoding: Optional[Encoding] = None
    entrypoint: Optional[str] = None
    ip: Optional[str] = None
    route: Optional[str] = None
    dns_servers: List[str] = field(default_factory=list)
    volumes: List[Volume] = field(default_factory=list)
    variables: Optional[Dict[str, str]] = None

    def as_msgpack(self) -> bytes:
        return msgpack.dumps(dataclasses.asdict(self), use_bin_type=True)


@dataclass
class ConfigurationResponse:
    success: bool
    error: Optional[str] = None
    traceback: Optional[str] = None


@dataclass
class RunCodePayload:
    scope: Dict

    def as_msgpack(self) -> bytes:
        return msgpack.dumps(dataclasses.asdict(self), use_bin_type=True)


class AlephFirecrackerResources:

    message_content: ExecutableContent

    kernel_image_path: Path
    code_path: Optional[Path]
    code_encoding: Optional[Encoding]
    code_entrypoint: Optional[str]
    rootfs_path: Path
    volumes: List[HostVolume]
    volume_paths: Dict[str, Path]
    data_path: Optional[Path]
    namespace: str

    def __init__(self, message_content: ExecutableContent, namespace: str):
        self.message_content = message_content
        self.namespace = namespace
        if hasattr(message_content, "code"):
            self.code_encoding = message_content.code.encoding
            self.code_entrypoint = message_content.code.entrypoint
        else:
            self.code_path = None
            self.code_encoding = None
            self.code_entrypoint = None

    def to_dict(self):
        return self.__dict__

    async def download_kernel(self):
        # Assumes kernel is already present on the host
        self.kernel_image_path = Path(settings.LINUX_PATH)
        assert isfile(self.kernel_image_path)

    async def download_code(self):
        if not hasattr(self.message_content, "code"):
            return
        code_ref: str = self.message_content.code.ref
        try:
            self.code_path = await get_code_path(code_ref)
        except ClientResponseError as error:
            raise ResourceDownloadError(error)
        assert isfile(self.code_path), f"Code not found on '{self.code_path}'"

    async def download_runtime(self):
        if hasattr(self.message_content, "rootfs"):
            self.rootfs_path = await create_devmapper(self.message_content.rootfs, self.namespace)
            assert self.rootfs_path.is_block_device(), f"Runtime not found on {self.rootfs_path}"
        else:
            runtime_ref: str = self.message_content.runtime.ref
            try:
                self.rootfs_path = await get_runtime_path(runtime_ref)
            except ClientResponseError as error:
                raise ResourceDownloadError(error)
            assert isfile(self.rootfs_path), f"Runtime not found on {self.rootfs_path}"

    async def download_data(self):
        if hasattr(self.message_content, "data"):
            if self.message_content.data:
                data_ref: str = self.message_content.data.ref
                try:
                    self.data_path = await get_data_path(data_ref)
                except ClientResponseError as error:
                    raise ResourceDownloadError(error)
                assert isfile(self.data_path)
        else:
            self.data_path = None

    async def download_volumes(self):
        volumes = []
        # TODO: Download in parallel
        for volume in self.message_content.volumes:
            volumes.append(
                HostVolume(
                    mount=volume.mount,
                    path_on_host=(
                        await get_volume_path(volume=volume, namespace=self.namespace)
                    ),
                    read_only=volume.is_read_only(),
                )
            )
        self.volumes = volumes

    async def download_all(self):
        await asyncio.gather(
            self.download_kernel(),
            self.download_runtime(),
            self.download_code(),
            self.download_volumes(),
            self.download_data(),
        )


class VmSetupError(Exception):
    pass


class VmInitNotConnected(Exception):
    pass


class AlephFirecrackerVM:
    vm_id: int
    vm_hash: str
    resources: AlephFirecrackerResources
    enable_console: bool
    enable_networking: bool
    is_instance: bool
    hardware_resources: MachineResources
    fvm: Optional[MicroVM] = None
    guest_api_process: Optional[Process] = None
    tap_interface: Optional[TapInterface] = None

    def __init__(
        self,
        vm_id: int,
        vm_hash: str,
        resources: AlephFirecrackerResources,
        enable_networking: bool = False,
        enable_console: Optional[bool] = None,
        hardware_resources: MachineResources = MachineResources(),
        tap_interface: Optional[TapInterface] = None,
        is_instance: bool = False,
    ):
        self.vm_id = vm_id
        self.vm_hash = vm_hash
        self.resources = resources
        self.enable_networking = enable_networking and settings.ALLOW_VM_NETWORKING
        if enable_console is None:
            enable_console = settings.PRINT_SYSTEM_LOGS
        self.enable_console = enable_console
        self.hardware_resources = hardware_resources
        self.tap_interface = tap_interface
        self.is_instance = is_instance

    def to_dict(self):
        if self.fvm.proc and psutil:
            try:
                p = psutil.Process(self.fvm.proc.pid)
                pid_info = {
                    "status": p.status(),
                    "create_time": p.create_time(),
                    "cpu_times": p.cpu_times(),
                    "cpu_percent": p.cpu_percent(),
                    "memory_info": p.memory_info(),
                    "io_counters": p.io_counters(),
                    "open_files": p.open_files(),
                    "connections": p.connections(),
                    "num_threads": p.num_threads(),
                    "num_ctx_switches": p.num_ctx_switches(),
                }
            except psutil.NoSuchProcess:
                logger.warning("Cannot read process metrics (process not found)")
                pid_info = None
        else:
            pid_info = None

        return {
            "process": pid_info,
            **self.__dict__,
        }

    async def setup(self):
        logger.debug("setup started")
        await setfacl()

        fvm = MicroVM(
            vm_id=self.vm_id,
            firecracker_bin_path=settings.FIRECRACKER_PATH,
            use_jailer=settings.USE_JAILER,
            jailer_bin_path=settings.JAILER_PATH,
            init_timeout=settings.INIT_TIMEOUT,
        )
        fvm.prepare_jailer()

        config = FirecrackerConfig(
            boot_source=BootSource(
                kernel_image_path=Path(
                    fvm.enable_kernel(self.resources.kernel_image_path)
                ),
                boot_args=BootSource.args(enable_console=self.enable_console, writable=self.is_instance),
            ),
            drives=[
                Drive(
                    drive_id="rootfs",
                    path_on_host=fvm.mount_rootfs(self.resources.rootfs_path) if self.is_instance
                    else fvm.enable_rootfs(self.resources.rootfs_path)
                    ,
                    is_root_device=True,
                    is_read_only=not self.is_instance,
                ),
            ]
            + (
                [fvm.enable_drive(self.resources.code_path)]
                if hasattr(self.resources, "code_encoding") and self.resources.code_encoding == Encoding.squashfs
                else []
            )
            + [
                fvm.enable_drive(volume.path_on_host, read_only=volume.read_only)
                for volume in self.resources.volumes
            ],
            machine_config=MachineConfig(
                vcpu_count=self.hardware_resources.vcpus,
                mem_size_mib=self.hardware_resources.memory,
            ),
            vsock=Vsock(),
            network_interfaces=[
                NetworkInterface(
                    iface_id="eth0", host_dev_name=self.tap_interface.device_name
                )
            ]
            if self.enable_networking
            else [],
        )

        logger.debug(config.json(by_alias=True, exclude_none=True, indent=4))

        try:
            await fvm.start(config)
            logger.debug("setup done")
            self.fvm = fvm
        except Exception:
            await fvm.teardown()
            teardown_nftables_for_vm(self.vm_id)
            await self.tap_interface.delete()
            raise

    async def start(self):
        logger.debug(f"starting vm {self.vm_id}")
        if not self.fvm:
            raise ValueError("No VM found. Call setup() before start()")

        fvm = self.fvm

        if self.enable_console:
            fvm.start_printing_logs()

        await fvm.wait_for_init()
        logger.debug(f"started fvm {self.vm_id}")

    async def configure(self):
        """Configure the VM by sending configuration info to it's init"""

        if (
            hasattr(self.resources, "data_path") and self.resources.data_path
            and os.path.getsize(self.resources.data_path)
            > settings.MAX_DATA_ARCHIVE_SIZE
        ):
            raise FileTooLargeError(f"Data file too large to pass as an inline zip")

        input_data: bytes = load_file_content(self.resources.data_path)

        interface = (
            Interface.asgi
            if self.resources.code_entrypoint and ":" in self.resources.code_entrypoint
            else Interface.executable
        )

        volumes: List[Volume]
        if self.resources.code_encoding == Encoding.squashfs:
            code = b""
            volumes = [Volume(mount="/opt/code", device="vdb", read_only=True)] + [
                Volume(
                    mount=volume.mount,
                    device=self.fvm.drives[index + 1].drive_id,
                    read_only=volume.read_only,
                )
                for index, volume in enumerate(self.resources.volumes)
            ]
        else:
            if (
                hasattr(self.resources, "data_path") and self.resources.data_path
                and os.path.getsize(self.resources.code_path)
                > settings.MAX_PROGRAM_ARCHIVE_SIZE
            ):
                raise FileTooLargeError(
                    f"Program file too large to pass as an inline zip"
                )

            code: Optional[bytes] = load_file_content(self.resources.code_path) if self.resources.code_path else None
            volumes = [
                Volume(
                    mount=volume.mount,
                    device=self.fvm.drives[index].drive_id,
                    read_only=volume.read_only,
                )
                for index, volume in enumerate(self.resources.volumes)
            ]

        reader, writer = await asyncio.open_unix_connection(path=self.fvm.vsock_path)

        # The ip and route should not contain the network mask in order to maintain
        # compatibility with the existing runtimes.
        ip = self.tap_interface.guest_ip.with_prefixlen.split("/", 1)[0]
        route = str(self.tap_interface.host_ip).split("/", 1)[0]

        config = ConfigurationPayload(
            ip=ip if self.enable_networking else None,
            route=route if self.enable_networking else None,
            dns_servers=settings.DNS_NAMESERVERS,
            code=code,
            encoding=self.resources.code_encoding,
            entrypoint=self.resources.code_entrypoint,
            input_data=input_data,
            interface=interface,
            vm_hash=self.vm_hash,
            volumes=volumes,
            variables=self.resources.message_content.variables,
        )
        payload = config.as_msgpack()
        length = f"{len(payload)}\n".encode()
        writer.write(b"CONNECT 52\n" + length + payload)
        await writer.drain()

        await reader.readline()  # Ignore the acknowledgement from the socket
        response_raw = await reader.read(1000_000)
        response = ConfigurationResponse(**msgpack.loads(response_raw, raw=False))
        if response.success is False:
            logger.exception(response.traceback)
            raise VmSetupError(response.error)

    async def start_guest_api(self):
        logger.debug(f"starting guest API for {self.vm_id}")
        vsock_path = f"{self.fvm.vsock_path}_53"
        vm_hash = self.vm_hash
        self.guest_api_process = Process(
            target=run_guest_api, args=(vsock_path, vm_hash)
        )
        self.guest_api_process.start()
        while not exists(vsock_path):
            await asyncio.sleep(0.01)
        subprocess.run(f"chown jailman:jailman {vsock_path}", shell=True, check=True)
        logger.debug(f"started guest API for {self.vm_id}")

    async def stop_guest_api(self):
        if self.guest_api_process and self.guest_api_process._popen:
            self.guest_api_process.terminate()

    async def teardown(self):
        if self.fvm:
            await self.fvm.teardown()
            teardown_nftables_for_vm(self.vm_id)
            await self.tap_interface.delete()
        await self.stop_guest_api()

    async def run_code(
        self,
        scope: Optional[dict] = None,
    ):
        if not self.fvm:
            raise ValueError("MicroVM must be created first")
        logger.debug("running code")
        scope = scope or {}

        async def communicate(reader, writer, scope):
            payload = RunCodePayload(scope=scope)

            writer.write(b"CONNECT 52\n" + payload.as_msgpack())
            await writer.drain()

            ack: bytes = await reader.readline()
            logger.debug(f"ack={ack.decode()}")

            logger.debug("waiting for VM response")
            response: bytes = await reader.read()

            return response

        try:
            reader, writer = await asyncio.open_unix_connection(
                path=self.fvm.vsock_path
            )
        except ConnectionRefusedError:
            raise VmInitNotConnected("MicroVM may have crashed")
        try:
            return await asyncio.wait_for(
                communicate(reader, writer, scope),
                timeout=self.hardware_resources.seconds,
            )
        finally:
            logger.debug("Cleaning VM socket resources")
            writer.close()
            await writer.wait_closed()<|MERGE_RESOLUTION|>--- conflicted
+++ resolved
@@ -17,15 +17,10 @@
 except ImportError:
     psutil = None
 from aiohttp import ClientResponseError
-<<<<<<< HEAD
-=======
 from aleph_message.models import ProgramContent
 from aleph_message.models.execution.base import Encoding
 from aleph_message.models.execution.environment import MachineResources
->>>>>>> 20efb02b
-
-from aleph_message.models.execution.environment import MachineResources
-from aleph_message.models.execution.program import Encoding
+
 from firecracker.config import (
     BootSource,
     Drive,
