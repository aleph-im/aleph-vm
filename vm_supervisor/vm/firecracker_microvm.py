--- conflicted
+++ resolved
@@ -17,15 +17,10 @@
 except ImportError:
     psutil = None
 from aiohttp import ClientResponseError
-<<<<<<< HEAD
-
+
+from aleph_message.models import ProgramContent
 from aleph_message.models.execution.environment import MachineResources
 from aleph_message.models.execution.program import Encoding
-=======
-from aleph_message.models import ProgramContent
-from aleph_message.models.program import Encoding, MachineResources
-
->>>>>>> 13af11a8
 from firecracker.config import (
     BootSource,
     Drive,
@@ -38,14 +33,10 @@
 from guest_api.__main__ import run_guest_api
 
 from ..conf import settings
-<<<<<<< HEAD
 from ..models import ExecutableContent
-from ..storage import get_code_path, get_runtime_path, get_data_path, get_volume_path, create_devmapper
-=======
 from ..network.firewall import teardown_nftables_for_vm
 from ..network.interfaces import TapInterface
-from ..storage import get_code_path, get_data_path, get_runtime_path, get_volume_path
->>>>>>> 13af11a8
+from ..storage import get_code_path, get_data_path, get_runtime_path, get_volume_path, create_devmapper
 
 logger = logging.getLogger(__name__)
 set_start_method("spawn")
@@ -248,11 +239,8 @@
         enable_networking: bool = False,
         enable_console: Optional[bool] = None,
         hardware_resources: MachineResources = MachineResources(),
-<<<<<<< HEAD
+        tap_interface: Optional[TapInterface] = None,
         is_instance: bool = False,
-=======
-        tap_interface: Optional[TapInterface] = None,
->>>>>>> 13af11a8
     ):
         self.vm_id = vm_id
         self.vm_hash = vm_hash
@@ -262,11 +250,8 @@
             enable_console = settings.PRINT_SYSTEM_LOGS
         self.enable_console = enable_console
         self.hardware_resources = hardware_resources
-<<<<<<< HEAD
+        self.tap_interface = tap_interface
         self.is_instance = is_instance
-=======
-        self.tap_interface = tap_interface
->>>>>>> 13af11a8
 
     def to_dict(self):
         if self.fvm.proc and psutil:
