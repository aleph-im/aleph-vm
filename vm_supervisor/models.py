--- conflicted
+++ resolved
@@ -113,15 +113,10 @@
             vm_id=vm_id,
             vm_hash=self.vm_hash,
             resources=self.resources,
-<<<<<<< HEAD
             enable_networking=self.message.environment.internet,
             hardware_resources=self.message.resources,
+            tap_interface=tap_interface,
             is_instance=self.is_instance,
-=======
-            enable_networking=self.program.environment.internet,
-            hardware_resources=self.program.resources,
-            tap_interface=tap_interface,
->>>>>>> 13af11a8
         )
         try:
             await vm.setup()
