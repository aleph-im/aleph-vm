--- conflicted
+++ resolved
@@ -308,23 +308,11 @@
         os.makedirs(self.EXECUTION_LOG_DIRECTORY, exist_ok=True)
         os.makedirs(self.PERSISTENT_VOLUMES_DIR, exist_ok=True)
 
-        if not self.NETWORK_INTERFACE:
-            self.NETWORK_INTERFACE = get_default_interface()
-
-<<<<<<< HEAD
-            elif self.DNS_RESOLUTION == DnsResolver.resolvectl:
-                self.DNS_NAMESERVERS = list(
-                    resolvectl_dns_servers(interface=self.NETWORK_INTERFACE)
-                )
-            else:
-                assert "This should never happen"
-=======
         if self.DNS_NAMESERVERS is None and self.DNS_RESOLUTION:
             self.DNS_NAMESERVERS = obtain_dns_ips(
                 dns_resolver=self.DNS_RESOLUTION,
                 network_interface=self.NETWORK_INTERFACE,
             )
->>>>>>> 144b1fae
 
     def display(self) -> str:
         attributes: Dict[str, Any] = {}
