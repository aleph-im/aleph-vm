--- conflicted
+++ resolved
@@ -7,11 +7,7 @@
 from vm_supervisor.network.hostnetwork import Network
 
 from .conf import settings
-<<<<<<< HEAD
-from .models import VmHash, VmExecution, ExecutableContent
-=======
-from .models import VmExecution, VmHash
->>>>>>> 13af11a8
+from .models import VmExecution, VmHash, ExecutableContent
 
 logger = logging.getLogger(__name__)
 
@@ -27,12 +23,8 @@
 
     counter: int  # Used to provide distinct ids to network interfaces
     executions: Dict[VmHash, VmExecution]
-<<<<<<< HEAD
     message_cache: Dict[str, ExecutableMessage] = {}
-=======
-    message_cache: Dict[str, ProgramMessage] = {}
     network: Optional[Network]
->>>>>>> 13af11a8
 
     def __init__(self):
         self.counter = settings.START_ID_INDEX
