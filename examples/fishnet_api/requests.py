--- conflicted
+++ resolved
@@ -1,112 +1,57 @@
-<<<<<<< HEAD
-from typing import List, Optional, Tuple
-
-from pydantic import BaseModel
-
-from .model import Execution, Permission, Timeseries, Dataset, Algorithm
-
-
-class TimeseriesItem(BaseModel):
-    id_hash: Optional[str]
-    name: str
-    owner: str
-    desc: Optional[str]
-    data: List[Tuple[int, float]]
-
-
-class UploadTimeseriesRequest(BaseModel):
-    timeseries: List[TimeseriesItem]
-
-
-class UploadDatasetRequest(BaseModel):
-    id_hash: Optional[str]
-    name: str
-    desc: Optional[str]
-    owner: str
-    ownsAllTimeseries: bool
-    timeseriesIDs: List[str]
-
-
-class UploadAlgorithmRequest(BaseModel):
-    id_hash: Optional[str]
-    name: str
-    desc: str
-    owner: str
-    code: str
-
-
-class RequestExecutionRequest(BaseModel):
-    algorithmID: str
-    datasetID: str
-    owner: str
-    status: Optional[str]
-
-
-class RequestExecutionResponse(BaseModel):
-    execution: Execution
-    permissionRequests: Optional[List[Permission]]
-    unavailableTimeseries: Optional[List[Timeseries]]
-
-
-class FishnetResponseDataset(BaseModel):
-    success: bool
-    message: Optional[List[Dataset]]
-    message: Optional[List[Permission]]
-    message: Optional[List[Execution]]
-    message: Optional[List[Dataset]]
-    message: Optional[List[Algorithm]]
-    message: Optional[List[Timeseries]]
-=======
-from typing import List, Optional
-
-from pydantic import BaseModel
-
-from fishnet_cod import Execution, Permission, Timeseries
-
-
-class TimeseriesItem(BaseModel):
-    id_hash: Optional[str]
-    name: str
-    owner: str
-    desc: Optional[str]
-    data: List[List[float]]
-
-
-class UploadTimeseriesRequest(BaseModel):
-    timeseries: List[TimeseriesItem]
-
-
-class UploadDatasetRequest(BaseModel):
-    id_hash: Optional[str]
-    name: str
-    desc: Optional[str]
-    owner: str
-    ownsAllTimeseries: bool
-    timeseriesIDs: List[str]
-
-
-class UploadAlgorithmRequest(BaseModel):
-    id_hash: Optional[str]
-    name: str
-    desc: str
-    owner: str
-    code: str
-
-
-class RequestExecutionRequest(BaseModel):
-    algorithmID: str
-    datasetID: str
-    owner: str
-    status: Optional[str]
-
-
-class RequestExecutionResponse(BaseModel):
-    execution: Execution
-    permissionRequests: Optional[List[Permission]]
-    unavailableTimeseries: Optional[List[Timeseries]]
-
-
-class DenyPermissionsResponse(BaseModel):
-    success: bool
-    message: str
->>>>>>> 1fb39b28
+from typing import List, Optional, Tuple
+
+from pydantic import BaseModel
+
+from fishnet_cod import Execution, Permission, Timeseries, Dataset, Algorithm
+
+
+class TimeseriesItem(BaseModel):
+    id_hash: Optional[str]
+    name: str
+    owner: str
+    desc: Optional[str]
+    data: List[Tuple[int, float]]
+
+
+class UploadTimeseriesRequest(BaseModel):
+    timeseries: List[TimeseriesItem]
+
+
+class UploadDatasetRequest(BaseModel):
+    id_hash: Optional[str]
+    name: str
+    desc: Optional[str]
+    owner: str
+    ownsAllTimeseries: bool
+    timeseriesIDs: List[str]
+
+
+class UploadAlgorithmRequest(BaseModel):
+    id_hash: Optional[str]
+    name: str
+    desc: str
+    owner: str
+    code: str
+
+
+class RequestExecutionRequest(BaseModel):
+    algorithmID: str
+    datasetID: str
+    owner: str
+    status: Optional[str]
+
+
+class RequestExecutionResponse(BaseModel):
+    execution: Execution
+    permissionRequests: Optional[List[Permission]]
+    unavailableTimeseries: Optional[List[Timeseries]]
+
+
+class FishnetResponseDataset(BaseModel):
+    success: bool
+    message: Optional[List[Dataset]]
+    message: Optional[List[Permission]]
+    message: Optional[List[Execution]]
+    message: Optional[List[Dataset]]
+    message: Optional[List[Algorithm]]
+    message: Optional[List[Timeseries]]