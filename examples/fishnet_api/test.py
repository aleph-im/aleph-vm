--- conflicted
+++ resolved
@@ -1,154 +1,99 @@
-<<<<<<< HEAD
-from fastapi.testclient import TestClient
-
-from .main import app
-from .model import *
-from .requests import *
-
-client = TestClient(app)
-
-
-def test_full_request_execution_flow_with_own_dataset():
-    req: UploadTimeseriesRequest = UploadTimeseriesRequest(timeseries=[
-        TimeseriesItem(
-            name='test',
-            owner='test',
-            data=[[1.0, 2.0], [3.0, 4.0]]
-        )]
-    )
-    req_body = req.dict()
-    response = client.put('/timeseries/upload', json=req_body)
-    assert response.status_code == 200
-    assert response.json()[0]['id_hash'] is not None
-    timeseries_id = response.json()[0]['id_hash']
-
-    req: UploadDatasetRequest = UploadDatasetRequest(
-        name='test',
-        owner='test',
-        ownsAllTimeseries=True,
-        timeseriesIDs=[timeseries_id]
-    )
-    response = client.put('/datasets/upload', json=req.dict())
-    assert response.status_code == 200
-    assert response.json()['id_hash'] is not None
-    dataset_id = response.json()['id_hash']
-
-    req: UploadAlgorithmRequest = UploadAlgorithmRequest(
-        name='test',
-        desc='test',
-        owner='test',
-        code='test'
-    )
-    response = client.put('/algorithms/upload', json=req.dict())
-    assert response.status_code == 200
-    assert response.json()['id_hash'] is not None
-    algorithm_id = response.json()['id_hash']
-
-    req: RequestExecutionRequest = RequestExecutionRequest(
-        algorithmID=algorithm_id,
-        datasetID=dataset_id,
-        owner='test'
-    )
-    response = client.post('/executions/request', json=req.dict())
-    assert response.status_code == 200
-    assert response.json()['execution']['status'] == ExecutionStatus.PENDING
-
-
-def test_requests_approval_deny():
-    req: TimeseriesItem = TimeseriesItem(
-        name='Approve_test',
-        owner='test',
-        available=True,
-        data=[[1.0, 2.0], [3.0, 4.0]]
-    )
-    req_body = req.dict()
-    response = client.post('/Timeseries', json=req_body)
-    assert response.status_code == 200
-    assert response.json()['id_hash'] is not None
-    timeseries_id = response.json()['id_hash']
-
-    req: UploadDatasetRequest = UploadDatasetRequest(
-        name='Approve_test',
-        owner='test',
-        ownsAllTimeseries=True,
-        timeseriesIDs=[timeseries_id]
-    )
-    response = client.put('/datasets/upload', json=req.dict())
-    assert response.status_code == 200
-    assert response.json()['id_hash'] is not None
-    dataset_id = response.json()['id_hash']
-
-    req: UploadAlgorithmRequest = UploadAlgorithmRequest(
-        name='Approve_test',
-        desc='Approve_test',
-        owner='Approve_test',
-        code='test'
-    )
-    response = client.put('/algorithms/upload', json=req.dict())
-    assert response.status_code == 200
-    assert response.json()['id_hash'] is not None
-    algorithm_id = response.json()['id_hash']
-    print(algorithm_id)
-
-
-def test_execution_dataset():
-    dataset_Id = "5fecb379a0efdbd88a3d06f9b587dd3161dc8da6a8497f280f86bb3aa05eea94"
-    response = client.get(f'/executions/{dataset_Id}')
-    assert response.json()
-    data = response.json()
-    print("data", data)
-
-=======
-from fastapi.testclient import TestClient
-from .main import app
-from .requests import *
-from fishnet_cod import *
-
-client = TestClient(app)
-
-
-def test_full_request_execution_flow_with_own_dataset():
-    req: UploadTimeseriesRequest = UploadTimeseriesRequest(timeseries=[
-        TimeseriesItem(
-            name='test',
-            owner='test',
-            data=[[1.0, 2.0], [3.0, 4.0]]
-        )]
-    )
-    req_body = req.dict()
-    response = client.put('/timeseries/upload', json=req_body)
-    assert response.status_code == 200
-    assert response.json()[0]['id_hash'] is not None
-    timeseries_id = response.json()[0]['id_hash']
-
-    req: UploadDatasetRequest = UploadDatasetRequest(
-        name='test',
-        owner='test',
-        ownsAllTimeseries=True,
-        timeseriesIDs=[timeseries_id]
-    )
-    response = client.put('/datasets/upload', json=req.dict())
-    assert response.status_code == 200
-    assert response.json()['id_hash'] is not None
-    dataset_id = response.json()['id_hash']
-
-    req: UploadAlgorithmRequest = UploadAlgorithmRequest(
-        name='test',
-        desc='test',
-        owner='test',
-        code='test'
-    )
-    response = client.put('/algorithms/upload', json=req.dict())
-    assert response.status_code == 200
-    assert response.json()['id_hash'] is not None
-    algorithm_id = response.json()['id_hash']
-
-    req: RequestExecutionRequest = RequestExecutionRequest(
-        algorithmID=algorithm_id,
-        datasetID=dataset_id,
-        owner='test'
-    )
-    response = client.post('/executions/request', json=req.dict())
-    assert response.status_code == 200
-    assert response.json()['execution']['status'] == ExecutionStatus.PENDING
->>>>>>> 1fb39b28
+from fastapi.testclient import TestClient
+
+from .main import app
+from .requests import *
+from fishnet_cod import *
+
+client = TestClient(app)
+
+
+def test_full_request_execution_flow_with_own_dataset():
+    req: UploadTimeseriesRequest = UploadTimeseriesRequest(timeseries=[
+        TimeseriesItem(
+            name='test',
+            owner='test',
+            data=[[1.0, 2.0], [3.0, 4.0]]
+        )]
+    )
+    req_body = req.dict()
+    response = client.put('/timeseries/upload', json=req_body)
+    assert response.status_code == 200
+    assert response.json()[0]['id_hash'] is not None
+    timeseries_id = response.json()[0]['id_hash']
+
+    req: UploadDatasetRequest = UploadDatasetRequest(
+        name='test',
+        owner='test',
+        ownsAllTimeseries=True,
+        timeseriesIDs=[timeseries_id]
+    )
+    response = client.put('/datasets/upload', json=req.dict())
+    assert response.status_code == 200
+    assert response.json()['id_hash'] is not None
+    dataset_id = response.json()['id_hash']
+
+    req: UploadAlgorithmRequest = UploadAlgorithmRequest(
+        name='test',
+        desc='test',
+        owner='test',
+        code='test'
+    )
+    response = client.put('/algorithms/upload', json=req.dict())
+    assert response.status_code == 200
+    assert response.json()['id_hash'] is not None
+    algorithm_id = response.json()['id_hash']
+
+    req: RequestExecutionRequest = RequestExecutionRequest(
+        algorithmID=algorithm_id,
+        datasetID=dataset_id,
+        owner='test'
+    )
+    response = client.post('/executions/request', json=req.dict())
+    assert response.status_code == 200
+    assert response.json()['execution']['status'] == ExecutionStatus.PENDING
+
+
+def test_requests_approval_deny():
+    req: TimeseriesItem = TimeseriesItem(
+        name='Approve_test',
+        owner='test',
+        available=True,
+        data=[[1.0, 2.0], [3.0, 4.0]]
+    )
+    req_body = req.dict()
+    response = client.post('/Timeseries', json=req_body)
+    assert response.status_code == 200
+    assert response.json()['id_hash'] is not None
+    timeseries_id = response.json()['id_hash']
+
+    req: UploadDatasetRequest = UploadDatasetRequest(
+        name='Approve_test',
+        owner='test',
+        ownsAllTimeseries=True,
+        timeseriesIDs=[timeseries_id]
+    )
+    response = client.put('/datasets/upload', json=req.dict())
+    assert response.status_code == 200
+    assert response.json()['id_hash'] is not None
+    dataset_id = response.json()['id_hash']
+
+    req: UploadAlgorithmRequest = UploadAlgorithmRequest(
+        name='Approve_test',
+        desc='Approve_test',
+        owner='Approve_test',
+        code='test'
+    )
+    response = client.put('/algorithms/upload', json=req.dict())
+    assert response.status_code == 200
+    assert response.json()['id_hash'] is not None
+    algorithm_id = response.json()['id_hash']
+    print(algorithm_id)
+
+
+def test_execution_dataset():
+    dataset_Id = "5fecb379a0efdbd88a3d06f9b587dd3161dc8da6a8497f280f86bb3aa05eea94"
+    response = client.get(f'/executions/{dataset_Id}')
+    assert response.json()
+    data = response.json()
+    print("data", data)
+