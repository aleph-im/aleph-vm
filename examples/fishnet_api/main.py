<<<<<<< HEAD
import asyncio
import logging
import os
from os import listdir

from aleph_message.models import PostMessage

logger = logging.getLogger(__name__)

logger.debug("import aleph_client")
from aleph_client.vm.cache import VmCache
from aleph_client.vm.app import AlephApp

logger.debug("import aars")
from aars import AARS

logger.debug("import fastapi")
from fastapi import FastAPI, HTTPException

logger.debug("import project modules")
from .model import *
from .requests import *

logger.debug("imports done")

http_app = FastAPI()
app = AlephApp(http_app=http_app)
cache = VmCache()
aars = AARS(channel="FISHNET_TEST")


async def re_index():
    logger.info("API re-indexing")
    await asyncio.wait_for(AARS.sync_indices(), timeout=None)
    logger.info("API re-indexing done")


@http_app.on_event("startup")
async def startup():
    await re_index()


# TODO: Include OpenAPI from FastAPI and document endpoints

@app.get("/")
async def index():
    if os.path.exists("/opt/venv"):
        opt_venv = list(listdir("/opt/venv"))
    else:
        opt_venv = []
    return {
        "vm_name": "fishnet_api",
        "endpoints": ["/timeseries/upload",
                      "/datasets", "/user/{address}/datasets", "/datasets/upload",
                      "/algorithms", "/user/{address}/algorithms", "/algorithms/upload",
                      "/executions", "/user/{address}/executions"],
        "files_in_volumes": {
            "/opt/venv": opt_venv,
        },
    }


@app.get("/indices")
async def index():
    ts = [list(index.hashmap.items()) for index in Timeseries.get_indices()]
    ui = [list(index.hashmap.items()) for index in UserInfo.get_indices()]
    ds = [list(index.hashmap.items()) for index in Dataset.get_indices()]
    al = [list(index.hashmap.items()) for index in Algorithm.get_indices()]
    ex = [list(index.hashmap.items()) for index in Execution.get_indices()]
    pe = [list(index.hashmap.items()) for index in Permission.get_indices()]
    return ts, ui, ds, al, ex, pe


@app.get("/indices/reindex")
async def index():
    await re_index()


@app.get("/datasets")
async def datasets() -> List[Dataset]:
    return await Dataset.fetch_all()


@app.get("/user/{address}/datasets")
async def get_user_datasets(address: str) -> List[Dataset]:
    return await Dataset.query(owner=address)


@app.get("/algorithms")
async def get_algorithms() -> List[Algorithm]:
    return await Algorithm.fetch_all()


@app.get("/execution/{datasetId}")
async def get_algorithm_by_dataset(id: str) -> List[Execution]:
    await re_index()
    return await Execution.query(datasetID=id)


@app.get("/user/{address}/algorithms")
async def get_user_algorithms(address: str) -> List[Algorithm]:
    return await Algorithm.query(owner=address)


@app.get("/executions")
async def get_executions() -> List[Execution]:
    return await Execution.fetch_all()


@app.get("/executions/{dataset_ID}")
async def get_executions_by_dataset(dataset_ID: str) -> List[Execution]:
    return await Execution.query(datasetID=dataset_ID)


@app.get("/user/{address}/executions")
async def get_user_executions(address: str) -> List[Execution]:
    return await Execution.query(owner=address)


@app.get("/executions/{execution_id}/possible_execution_count")
async def get_possible_execution_count(execution_id: str) -> int:
    """
    THIS IS AN OPTIONAL ENDPOINT. It is a nice challenge to implement this endpoint, as the code is not trivial, and
    it might be still good to have this code in the future.

    This endpoint returns the number of times the execution can be executed.
    This is the maximum number of times
    the algorithm can be executed on the dataset, given the permissions of each timeseries.
    It can only be executed
    as many times as the least available timeseries can be executed.
    """

    execution = await Execution.fetch(execution_id)
    # challenged accepted but after moving the house
    return -1


@app.put("/timeseries/upload")
async def upload_timeseries(req: UploadTimeseriesRequest) -> List[Timeseries]:
    """
    Upload a list of timeseries. If the passed timeseries has an `id_hash` and it already exists,
    it will be overwritten. If the timeseries does not exist, it will be created.
    A list of the created/updated timeseries is returned. If the list is shorter than the passed list, then
    it might be that a passed timeseries contained illegal data.
    """
    ids_to_fetch = [ts.id_hash for ts in req.timeseries if ts.id_hash is not None]
    requests = []
    old_time_series = {ts.id_hash: ts for ts in await Timeseries.fetch(ids_to_fetch)} if ids_to_fetch else {}
    for ts in req.timeseries:
        if old_time_series.get(ts.id_hash) is None:
            requests.append(Timeseries.create(**dict(ts)))
            continue
        old_ts: Timeseries = old_time_series[ts.id_hash]
        if ts.owner != old_ts.owner:
            raise Exception("Cannot overwrite timeseries that is not owned by you")
        old_ts.name = ts.name
        old_ts.data = ts.data
        old_ts.desc = ts.desc
        requests.append(old_ts.upsert())
    upserted_timeseries = await asyncio.gather(*requests)
    return [ts for ts in upserted_timeseries if not isinstance(ts, BaseException)]


@app.put("/datasets/upload")
async def upload_dataset(dataset: UploadDatasetRequest) -> Dataset:
    """
    Upload a dataset.
    If an `id_hash` is provided, it will update the dataset with that id.
    """
    if dataset.ownsAllTimeseries:
        # check if _really_ owns all timeseries
        timeseries = await Timeseries.fetch(dataset.timeseriesIDs)
        dataset.ownsAllTimeseries = all([ts.owner == dataset.owner for ts in timeseries])
    if dataset.id_hash is not None:
        # update existing dataset
        resp = (await Dataset.fetch(dataset.id_hash))
        old_dataset = resp[0] if resp else None
        if old_dataset is not None:
            if old_dataset.owner != dataset.owner:
                raise Exception("Cannot overwrite dataset that is not owned by you")
            old_dataset.name = dataset.name
            old_dataset.desc = dataset.desc
            old_dataset.timeseriesIDs = dataset.timeseriesIDs
            old_dataset.ownsAllTimeseries = dataset.ownsAllTimeseries
            return await old_dataset.upsert()
    return await Dataset.create(**dataset.dict())


@app.put("/algorithms/upload")
async def upload_algorithm(algorithm: UploadAlgorithmRequest) -> Algorithm:
    """
    Upload an algorithm.
    If an `id_hash` is provided, it will update the algorithm with that id.
    """
    if algorithm.id_hash is not None:
        # update existing algorithm
        resp = (await Algorithm.fetch(algorithm.id_hash))
        old_algorithm = resp[0] if resp else None
        if old_algorithm is not None:
            if old_algorithm.owner != algorithm.owner:
                raise Exception("Cannot overwrite algorithm that is not owned by you")
            old_algorithm.name = algorithm.name
            old_algorithm.desc = algorithm.desc
            old_algorithm.code = algorithm.code
            return await old_algorithm.upsert()
    return await Algorithm.create(**algorithm.dict())


@app.post("/executions/request")
async def request_execution(
        execution: RequestExecutionRequest
) -> RequestExecutionResponse:
    """
    This endpoint is used to request an execution.
    If the user needs some permissions, the timeseries for which the user needs permissions are returned and
    the execution status is set to "requested". The needed permissions are also being requested. As soon as the
    permissions are granted, the execution is automatically executed.
    If some timeseries are not available, the execution is "denied" and the execution as well as the
    unavailable timeseries are returned.
    If the user has all permissions, the execution is started and the execution is returned.
    """
    dataset = (await Dataset.fetch([execution.datasetID]))[0]

    # allow execution if dataset owner == execution owner
    if dataset.owner == execution.owner and dataset.ownsAllTimeseries:
        execution.status = ExecutionStatus.PENDING
        return RequestExecutionResponse(
            execution=await Execution.create(**execution.dict())
        )

    # check if execution owner has permission to read all timeseries
    requested_timeseries = await Timeseries.fetch(dataset.timeseriesIDs)
    permissions = {
        permission.timeseriesID: permission
        for permission in await Permission.query(
            timeseriesID=dataset.timeseriesIDs,
            reader=execution.owner
        )
    }
    requests = []
    unavailable_timeseries = []
    for ts in requested_timeseries:
        if ts.owner == execution.owner:
            continue
        if not ts.available:
            unavailable_timeseries.append(ts)
        if requested_timeseries:
            # continue to fetch all the unavailable timeseries for the denied response
            continue
        if ts.id_hash not in permissions:
            # create permission request
            requests.append(Permission.create(
                timeseriesID=ts.id_hash,
                algorithmID=execution.algorithmID,
                owner=ts.owner,
                reader=execution.owner,
                status=PermissionStatus.REQUESTED,
                executionCount=0,
                maxExecutionCount=1,
            ))
        else:
            # check if permission is valid
            permission = permissions[ts.id_hash]
            needs_update = False  # helper variable to avoid unnecessary updates
            if permission.status == PermissionStatus.DENIED:
                permission.status = PermissionStatus.REQUESTED
                needs_update = True
            if permission.maxExecutionCount <= permission.executionCount:
                permission.maxExecutionCount = permission.executionCount + 1
                permission.status = PermissionStatus.REQUESTED  # re-request permission
                needs_update = True
            if needs_update:
                requests.append(permission.upsert())
    if unavailable_timeseries:
        execution.status = ExecutionStatus.DENIED
        return RequestExecutionResponse(
            execution=await Execution.create(**execution.dict()),
            unavailableTimeseries=unavailable_timeseries
        )
    if requests:
        new_permission_requests = await asyncio.gather(*requests)
        execution.status = ExecutionStatus.REQUESTED
        return RequestExecutionResponse(
            execution=await Execution.create(**execution.dict()),
            permissionRequests=new_permission_requests
        )
    else:
        execution.status = ExecutionStatus.PENDING
        return RequestExecutionResponse(
            execution=await Execution.create(**execution.dict())
        )


@app.put("/permissions/approve")
async def approve_permissions(permission_hashes: List[str]) -> FishnetResponseDataset:
    """
    Approve permission.
    This EndPoint will approve a list of permissions by their item hashes
    If an `id_hashes` is provided, it will change all the Permission status
    to Granted.
    """

    ts_ids = []
    requests = []
    # TODO: Check signature to match with owner's

    permission_record = await Permission.fetch(permission_hashes)
    if permission_record:
        for rec in permission_record:
            rec.status = PermissionStatus.GRANTED
            ts_ids.append(rec.timeseriesID)
            requests.append(rec.upsert())

        # TODO: check if execution can be executed now
        ds_ids = []
        dataset = await Dataset.query(timeseriesIDs=ts_ids)
        if dataset:
            for data in dataset:
                if data.id_hash in ds_ids:
                    ds_ids.append(data.id_hash)

            executions = await Execution.query(datasetID=ds_ids)
            if executions:
                for execution in executions:
                    if ds_ids and execution.datasetID in ds_ids:
                        execution.status = ExecutionStatus.PENDING
                        requests.append(execution.upsert())
                await asyncio.gather(*requests)
                return FishnetResponseDataset(success=True, message=permission_record)
            else:
                raise HTTPException(status_code=404, detail="No Execution found ")
        else:
            raise HTTPException(status_code=404, detail="No Dataset found")
    else:
        raise HTTPException(status_code=404, detail="No Permission Found with this Hashes")


@app.put("/permissions/deny")
async def deny_permissions(permission_hashes: List[str]) -> FishnetResponseDataset:
    """
    Deny permission.
    This EndPoint will approve a list of permissions by their item hashes
    If an `id_hashes` is provided, it will change all the Permission status
    to DENIED.
    """
    permission_record = await Permission.fetch(permission_hashes)
    if permission_record:
        ts_ids = []
        requests = []
        for permission in permission_record:
            # deny permissions and update records
            permission.status = PermissionStatus.DENIED
            ts_ids.append(permission.timeseriesID)
            requests.append(permission.upsert())
        dataset = await Dataset.query(timeseriesIDs=ts_ids)
        ds_ids = []
        if dataset:
            for data in dataset:
                ds_ids.append(data.id_hash)
            # Avoided fetching all executions
            execution = await Execution.query(datasetID=ds_ids)
            if execution:
                for rec in execution:
                    # get all executions that are waiting for this permission(status == PENDING) and update their status to DENIED
                    if rec.datasetID in ds_ids and rec.status == ExecutionStatus.PENDING:
                        rec.status = ExecutionStatus.DENIED
                        requests.append(rec.upsert())
                # parellel processed
                await asyncio.gather(*requests)
                return FishnetResponseDataset(success=True, message=permission_record)
            else:
                raise HTTPException(status_code=404, detail="No Execution found")
        else:
            raise HTTPException(status_code=404, detail="No Timeseries found")
    else:
        raise HTTPException(status_code=404, detail="No Permission found with this Hashes")


@app.put("/datasets/{dataset_id}/available/{available}")
async def set_dataset_available(dataset_id: str, available: bool) -> FishnetResponseDataset:
    """
    Set a dataset to be available or not. This will also update the status of all
    executions that are waiting for permission on this dataset.
    """
    # Check signature to match with owner's
    # This signature will be implemented by Mike
    requests = []
    resp = await Dataset.fetch(dataset_id)
    # Handled the case when the dataset is not found
    if resp:
        dataset = resp[0]
        dataset.available = available
        requests.append(dataset.upsert())

        # Get all timeseries in the dataset and set them to available or not
        ts_list = await Timeseries.fetch(dataset.timeseriesIDs)
        if ts_list:
            ts_record = ts_list[0]
            # check if the timeseries is updated or not and only update the timeseries when it is needed
            if ts_record.available != available:
                ts_record.available = available
                requests.append(ts_record.upsert())

            # Get all executions that are waiting for this dataset (status == PENDING) and update their status to DENIED
            # execution = await Execution.fetch(dataset_id)
            # print(execution, "This are the executions")
            # if execution:
            #     for execution_rec in execution:
            #         if execution_rec.status == ExecutionStatus.PENDING:
            #             execution_rec.status = ExecutionStatus.DENIED
            #             requests.append(execution_rec.upsert())

            # executed all requests in parallel
            await asyncio.gather(*requests)
            return FishnetResponseDataset(success=True, message=resp)
            # else:
            #     return {"Execution": "No Execution found "}
        else:
            raise HTTPException(status_code=404, detail="No Timeseries found")
    else:
        raise HTTPException(status_code=404, detail="No Dataset found")


filters = [{
    "channel": aars.channel,
    "type": "POST",
    "post_type": ["Execution", "Permission", "Dataset", "Timeseries", "Algorithm", "amend"],
}]


@app.event(filters=filters)
async def fishnet_event(event: PostMessage):
    print("fishnet_event", event)
    if event.content.type in ["Execution", "Permission", "Dataset", "Timeseries", "Algorithm"]:
        cls: Record = globals()[event.content.type]
        record = await cls.from_post(event)
    else:  # amend
        record = Record.fetch(event.content.ref)
    # update indexes
    [index.add_record(record) for index in record.get_indices()]
=======
import asyncio
import logging
import os
from os import listdir

from aleph_message.models import PostMessage

logger = logging.getLogger(__name__)

logger.debug("import aleph_client")
from aleph_client.vm.cache import VmCache
from aleph_client.vm.app import AlephApp

logger.debug("import aars")
from aars import AARS

logger.debug("import fastapi")
from fastapi import FastAPI
from fastapi.middleware.cors import CORSMiddleware

logger.debug("import project modules")
from fishnet_cod import *
from .requests import *

logger.debug("imports done")

http_app = FastAPI()

origins = ["*"]

http_app.add_middleware(
    CORSMiddleware,
    allow_origins=origins,
    allow_credentials=True,
    allow_methods=["*"],
    allow_headers=["*"],
)

app = AlephApp(http_app=http_app)
cache = VmCache()
aars = AARS(channel="FISHNET_TEST")


async def re_index():
    logger.info("API re-indexing")
    await asyncio.gather(
        Timeseries.regenerate_indices(),
        UserInfo.regenerate_indices(),
        Dataset.regenerate_indices(),
        Algorithm.regenerate_indices(),
        Execution.regenerate_indices(),
        Permission.regenerate_indices()
    )
    logger.info("API re-indexing done")


@app.on_event("startup")
async def startup():
    await re_index()


@app.get("/")
async def index():
    if os.path.exists("/opt/venv"):
        opt_venv = list(listdir("/opt/venv"))
    else:
        opt_venv = []
    return {
        "vm_name": "fishnet_api",
        "endpoints": ["/timeseries/upload",
                      "/datasets", "/user/{address}/datasets", "/datasets/upload",
                      "/algorithms", "/user/{address}/algorithms", "/algorithms/upload",
                      "/executions", "/user/{address}/executions"],
        "files_in_volumes": {
            "/opt/venv": opt_venv,
        },
    }


@app.get("/datasets")
async def datasets() -> List[Dataset]:
    return await Dataset.fetch_all()


@app.get("/user/{address}/datasets")
async def get_user_datasets(address: str) -> List[Dataset]:
    return await Dataset.query(owner=address)


@app.get("/algorithms")
async def get_algorithms() -> List[Algorithm]:
    return await Algorithm.fetch_all()


@app.get("/user/{address}/algorithms")
async def get_user_algorithms(address: str) -> List[Algorithm]:
    return await Algorithm.query(owner=address)


@app.get("/executions")
async def get_executions() -> List[Execution]:
    return await Execution.fetch_all()


@app.get("/user/{address}/executions")
async def get_user_executions(address: str) -> List[Execution]:
    return await Execution.query(owner=address)


@app.get("/user/{address}/results")
async def get_user_executions(address: str) -> List[Result]:
    return await Result.query(owner=address)


@app.get("/executions/{execution_id}/possible_execution_count")
async def get_possible_execution_count(execution_id: str) -> int:
    """
    THIS IS AN OPTIONAL ENDPOINT. It is a nice challenge to implement this endpoint, as the code is not trivial, and
    it might be still good to have this code in the future.

    This endpoint returns the number of times the execution can be executed.
    This is the maximum number of times
    the algorithm can be executed on the dataset, given the permissions of each timeseries.
    It can only be executed
    as many times as the least available timeseries can be executed.
    """

    execution = await Execution.fetch(execution_id)
    # challenged accepted but after moving the house


@app.put("/timeseries/upload")
async def upload_timeseries(req: UploadTimeseriesRequest) -> List[Timeseries]:
    """
    Upload a list of timeseries. If the passed timeseries has an `id_hash` and it already exists,
    it will be overwritten. If the timeseries does not exist, it will be created.
    A list of the created/updated timeseries is returned. If the list is shorter than the passed list, then
    it might be that a passed timeseries contained illegal data.
    """
    ids_to_fetch = [ts.id_hash for ts in req.timeseries if ts.id_hash is not None]
    requests = []
    old_time_series = {ts.id_hash: ts for ts in await Timeseries.fetch(ids_to_fetch)} if ids_to_fetch else {}
    for ts in req.timeseries:
        if old_time_series.get(ts.id_hash) is None:
            requests.append(Timeseries.create(**dict(ts)))
            continue
        old_ts: Timeseries = old_time_series[ts.id_hash]
        if ts.owner != old_ts.owner:
            raise Exception("Cannot overwrite timeseries that is not owned by you")
        old_ts.name = ts.name
        old_ts.data = ts.data
        old_ts.desc = ts.desc
        requests.append(old_ts.upsert())
    upserted_timeseries = await asyncio.gather(*requests)
    return [ts for ts in upserted_timeseries if not isinstance(ts, BaseException)]


@app.put("/datasets/upload")
async def upload_dataset(dataset: UploadDatasetRequest) -> Dataset:
    """
    Upload a dataset.
    If an `id_hash` is provided, it will update the dataset with that id.
    """
    if dataset.ownsAllTimeseries:
        # check if _really_ owns all timeseries
        timeseries = await Timeseries.fetch(dataset.timeseriesIDs)
        dataset.ownsAllTimeseries = all([ts.owner == dataset.owner for ts in timeseries])
    if dataset.id_hash is not None:
        # update existing dataset
        resp = (await Dataset.fetch(dataset.id_hash))
        old_dataset = resp[0] if resp else None
        if old_dataset is not None:
            if old_dataset.owner != dataset.owner:
                raise Exception("Cannot overwrite dataset that is not owned by you")
            old_dataset.name = dataset.name
            old_dataset.desc = dataset.desc
            old_dataset.timeseriesIDs = dataset.timeseriesIDs
            old_dataset.ownsAllTimeseries = dataset.ownsAllTimeseries
            return await old_dataset.upsert()
    return await Dataset.create(**dataset.dict())


@app.put("/algorithms/upload")
async def upload_algorithm(algorithm: UploadAlgorithmRequest) -> Algorithm:
    """
    Upload an algorithm.
    If an `id_hash` is provided, it will update the algorithm with that id.
    """
    if algorithm.id_hash is not None:
        # update existing algorithm
        resp = (await Algorithm.fetch(algorithm.id_hash))
        old_algorithm = resp[0] if resp else None
        if old_algorithm is not None:
            if old_algorithm.owner != algorithm.owner:
                raise Exception("Cannot overwrite algorithm that is not owned by you")
            old_algorithm.name = algorithm.name
            old_algorithm.desc = algorithm.desc
            old_algorithm.code = algorithm.code
            return await old_algorithm.upsert()
    return await Algorithm.create(**algorithm.dict())


@app.post("/executions/request")
async def request_execution(
        execution: RequestExecutionRequest
) -> RequestExecutionResponse:
    """
    This endpoint is used to request an execution.
    If the user needs some permissions, the timeseries for which the user needs permissions are returned and
    the execution status is set to "requested". The needed permissions are also being requested. As soon as the
    permissions are granted, the execution is automatically executed.
    If some timeseries are not available, the execution is "denied" and the execution as well as the
    unavailable timeseries are returned.
    If the user has all permissions, the execution is started and the execution is returned.
    """
    dataset = (await Dataset.fetch([execution.datasetID]))[0]

    # allow execution if dataset owner == execution owner
    if dataset.owner == execution.owner and dataset.ownsAllTimeseries:
        execution.status = ExecutionStatus.PENDING
        return RequestExecutionResponse(
            execution=await Execution.create(**execution.dict())
        )

    # check if execution owner has permission to read all timeseries
    requested_timeseries = await Timeseries.fetch(dataset.timeseriesIDs)
    permissions = {
        permission.timeseriesID: permission
        for permission in await Permission.query(
            timeseriesID=dataset.timeseriesIDs,
            reader=execution.owner
        )
    }
    requests = []
    unavailable_timeseries = []
    for ts in requested_timeseries:
        if ts.owner == execution.owner:
            continue
        if not ts.available:
            unavailable_timeseries.append(ts)
        if requested_timeseries:
            # continue to fetch all the unavailable timeseries for the denied response
            continue
        if ts.id_hash not in permissions:
            # create permission request
            requests.append(Permission.create(
                timeseriesID=ts.id_hash,
                algorithmID=execution.algorithmID,
                owner=ts.owner,
                reader=execution.owner,
                status=PermissionStatus.REQUESTED,
                executionCount=0,
                maxExecutionCount=1,
            ))
        else:
            # check if permission is valid
            permission = permissions[ts.id_hash]
            needs_update = False  # helper variable to avoid unnecessary updates
            if permission.status == PermissionStatus.DENIED:
                permission.status = PermissionStatus.REQUESTED
                needs_update = True
            if permission.maxExecutionCount <= permission.executionCount:
                permission.maxExecutionCount = permission.executionCount + 1
                permission.status = PermissionStatus.REQUESTED  # re-request permission
                needs_update = True
            if needs_update:
                requests.append(permission.upsert())
    if unavailable_timeseries:
        execution.status = ExecutionStatus.DENIED
        return RequestExecutionResponse(
            execution=await Execution.create(**execution.dict()),
            unavailableTimeseries=unavailable_timeseries
        )
    if requests:
        new_permission_requests = await asyncio.gather(*requests)
        execution.status = ExecutionStatus.REQUESTED
        return RequestExecutionResponse(
            execution=await Execution.create(**execution.dict()),
            permissionRequests=new_permission_requests
        )
    else:
        execution.status = ExecutionStatus.PENDING
        return RequestExecutionResponse(
            execution=await Execution.create(**execution.dict())
        )


@app.put("/permissions/approve")
async def approve_permissions(permission_hashes: List[str]):
    """
    Approve a list of permissions by their item hashes.
    """
    ts_ids = []
    requests = []
    # TODO: Check signature to match with owner's

    permission_record = await Permission.fetch(permission_hashes)
    if permission_record:
        for rec in permission_record:
            rec.status = PermissionStatus.GRANTED
            ts_ids.append(rec.timeseriesID)
            requests.append(rec.upsert())

        # TODO: check if execution can be executed now
        ds_ids = []
        dataset = await Dataset.fetch(ts_ids)
        if dataset:
            for data in dataset:
                if data.id_hash in ds_ids:
                    ds_ids.append(data.id_hash)

            executions = await Execution.fetch(ds_ids)
            if executions:
                for execution in executions:
                    if ds_ids and execution.datasetID in ds_ids:
                        execution.status = ExecutionStatus.PENDING
                        requests.append(rec.upsert())
                await asyncio.gather(requests)
                return {"Success": "Permissions Approved "}
            else:
                return {"Execution": "No Execution found "}
        else:
            return {"Dataset": "No Dataset found"}
    else:
        return {"Permission": "No Permission Found with this Hashes"}


@app.put("/permissions/deny")
async def deny_permissions(permission_hashes: List[str]) -> DenyPermissionsResponse:
    """
    Deny a list of permissions by their item hashes.
    """
    permission_record = await Permission.fetch(permission_hashes)
    if permission_record:
        ts_ids = []
        requests = []
        for permission in permission_record:
            # deny permissions and update records
            permission.status = PermissionStatus.DENIED
            ts_ids.append(permission.timeseriesID)
            requests.append(permission.upsert())
        dataset = await Dataset.fetch(ts_ids)
        ds_ids = []
        if dataset:
            for data in dataset:
                ds_ids.append(data.id_hash)
            # Avoided fetching all executions
            execution = await Execution.fetch(ds_ids)
            if execution:
                for rec in execution:
                    # get all executions that are waiting for this permission(status == PENDING) and update their status to DENIED
                    if rec.datasetID in ds_ids and rec.status == ExecutionStatus.PENDING:
                        rec.status = ExecutionStatus.DENIED
                        requests.append(rec.upsert())
                # parellel processed
                await asyncio.gather(requests)
                return DenyPermissionsResponse(success=True, message="Denied all Permissions")
            else:
                return DenyPermissionsResponse(success=True, message="No Execution found")
        else:
            return {"message": "No Timeseries found"}
    else:
        return {"message": "No Permission found with this Hashes"}


@app.put("/datasets/{dataset_id}/available/{available}")
async def set_dataset_available(dataset_id: str, available: bool):
    """
    Set a dataset to be available or not. This will also update the status of all executions that are waiting for
    permission on this dataset.
    """
    # Check signature to match with owner's
    # This signature will be implemented by Mike
    requests = []
    resp = await Dataset.fetch(dataset_id)
    # Handled the case when the dataset is not found
    if resp:
        dataset = resp[0]
        dataset.available = available
        requests.append(dataset.upsert())

        # Get all timeseries in the dataset and set them to available or not
        ts_list = await Timeseries.fetch(dataset.timeseriesIDs)
        if ts_list:
            ts_record = ts_list[0]
            # check if the timeseries is updated or not and only update the timeseries when it is needed
            if ts_record.available != available:
                ts_record.available = available
                requests.append(ts_record.upsert())
            else:
                return {"error": "Record is already Updated"}

            # Get all executions that are waiting for this dataset (status == PENDING) and update their status to DENIED
            execution = await Execution.fetch(dataset_id)
            if execution:
                for execution_rec in execution:
                    if execution_rec.status == ExecutionStatus.PENDING:
                        execution_rec.status = ExecutionStatus.DENIED
                        requests.append(execution_rec.upsert())

                # executed all requests in parallel
                await asyncio.gather(requests)
                return {"Success": "Dataset availability has been set successfully "}
            else:
                return {"Execution": "No Execution found "}
        else:
            return {"Timeseries": "No Timeseries found"}
    else:
        return {"Dataset": "No Dataset found"}


filters = [{
    "channel": aars.channel,
    "type": "POST",
    "post_type": ["Execution", "Permission", "Dataset", "Timeseries", "Algorithm", "amend"],
}]


@app.event(filters=filters)
async def fishnet_event(event: PostMessage):
    print("fishnet_event", event)
    if event.content.type in ["Execution", "Permission", "Dataset", "Timeseries", "Algorithm"]:
        cls: Record = globals()[event.content.type]
        record = await cls.from_post(event)
    else:  # amend
        record = Record.fetch(event.content.ref)
    # update indexes
    [index.add_record(record) for index in record.get_indices()]
>>>>>>> 1fb39b28
<|MERGE_RESOLUTION|>--- conflicted
+++ resolved
@@ -1,871 +1,449 @@
-<<<<<<< HEAD
-import asyncio
-import logging
-import os
-from os import listdir
-
-from aleph_message.models import PostMessage
-
-logger = logging.getLogger(__name__)
-
-logger.debug("import aleph_client")
-from aleph_client.vm.cache import VmCache
-from aleph_client.vm.app import AlephApp
-
-logger.debug("import aars")
-from aars import AARS
-
-logger.debug("import fastapi")
-from fastapi import FastAPI, HTTPException
-
-logger.debug("import project modules")
-from .model import *
-from .requests import *
-
-logger.debug("imports done")
-
-http_app = FastAPI()
-app = AlephApp(http_app=http_app)
-cache = VmCache()
-aars = AARS(channel="FISHNET_TEST")
-
-
-async def re_index():
-    logger.info("API re-indexing")
-    await asyncio.wait_for(AARS.sync_indices(), timeout=None)
-    logger.info("API re-indexing done")
-
-
-@http_app.on_event("startup")
-async def startup():
-    await re_index()
-
-
-# TODO: Include OpenAPI from FastAPI and document endpoints
-
-@app.get("/")
-async def index():
-    if os.path.exists("/opt/venv"):
-        opt_venv = list(listdir("/opt/venv"))
-    else:
-        opt_venv = []
-    return {
-        "vm_name": "fishnet_api",
-        "endpoints": ["/timeseries/upload",
-                      "/datasets", "/user/{address}/datasets", "/datasets/upload",
-                      "/algorithms", "/user/{address}/algorithms", "/algorithms/upload",
-                      "/executions", "/user/{address}/executions"],
-        "files_in_volumes": {
-            "/opt/venv": opt_venv,
-        },
-    }
-
-
-@app.get("/indices")
-async def index():
-    ts = [list(index.hashmap.items()) for index in Timeseries.get_indices()]
-    ui = [list(index.hashmap.items()) for index in UserInfo.get_indices()]
-    ds = [list(index.hashmap.items()) for index in Dataset.get_indices()]
-    al = [list(index.hashmap.items()) for index in Algorithm.get_indices()]
-    ex = [list(index.hashmap.items()) for index in Execution.get_indices()]
-    pe = [list(index.hashmap.items()) for index in Permission.get_indices()]
-    return ts, ui, ds, al, ex, pe
-
-
-@app.get("/indices/reindex")
-async def index():
-    await re_index()
-
-
-@app.get("/datasets")
-async def datasets() -> List[Dataset]:
-    return await Dataset.fetch_all()
-
-
-@app.get("/user/{address}/datasets")
-async def get_user_datasets(address: str) -> List[Dataset]:
-    return await Dataset.query(owner=address)
-
-
-@app.get("/algorithms")
-async def get_algorithms() -> List[Algorithm]:
-    return await Algorithm.fetch_all()
-
-
-@app.get("/execution/{datasetId}")
-async def get_algorithm_by_dataset(id: str) -> List[Execution]:
-    await re_index()
-    return await Execution.query(datasetID=id)
-
-
-@app.get("/user/{address}/algorithms")
-async def get_user_algorithms(address: str) -> List[Algorithm]:
-    return await Algorithm.query(owner=address)
-
-
-@app.get("/executions")
-async def get_executions() -> List[Execution]:
-    return await Execution.fetch_all()
-
-
-@app.get("/executions/{dataset_ID}")
-async def get_executions_by_dataset(dataset_ID: str) -> List[Execution]:
-    return await Execution.query(datasetID=dataset_ID)
-
-
-@app.get("/user/{address}/executions")
-async def get_user_executions(address: str) -> List[Execution]:
-    return await Execution.query(owner=address)
-
-
-@app.get("/executions/{execution_id}/possible_execution_count")
-async def get_possible_execution_count(execution_id: str) -> int:
-    """
-    THIS IS AN OPTIONAL ENDPOINT. It is a nice challenge to implement this endpoint, as the code is not trivial, and
-    it might be still good to have this code in the future.
-
-    This endpoint returns the number of times the execution can be executed.
-    This is the maximum number of times
-    the algorithm can be executed on the dataset, given the permissions of each timeseries.
-    It can only be executed
-    as many times as the least available timeseries can be executed.
-    """
-
-    execution = await Execution.fetch(execution_id)
-    # challenged accepted but after moving the house
-    return -1
-
-
-@app.put("/timeseries/upload")
-async def upload_timeseries(req: UploadTimeseriesRequest) -> List[Timeseries]:
-    """
-    Upload a list of timeseries. If the passed timeseries has an `id_hash` and it already exists,
-    it will be overwritten. If the timeseries does not exist, it will be created.
-    A list of the created/updated timeseries is returned. If the list is shorter than the passed list, then
-    it might be that a passed timeseries contained illegal data.
-    """
-    ids_to_fetch = [ts.id_hash for ts in req.timeseries if ts.id_hash is not None]
-    requests = []
-    old_time_series = {ts.id_hash: ts for ts in await Timeseries.fetch(ids_to_fetch)} if ids_to_fetch else {}
-    for ts in req.timeseries:
-        if old_time_series.get(ts.id_hash) is None:
-            requests.append(Timeseries.create(**dict(ts)))
-            continue
-        old_ts: Timeseries = old_time_series[ts.id_hash]
-        if ts.owner != old_ts.owner:
-            raise Exception("Cannot overwrite timeseries that is not owned by you")
-        old_ts.name = ts.name
-        old_ts.data = ts.data
-        old_ts.desc = ts.desc
-        requests.append(old_ts.upsert())
-    upserted_timeseries = await asyncio.gather(*requests)
-    return [ts for ts in upserted_timeseries if not isinstance(ts, BaseException)]
-
-
-@app.put("/datasets/upload")
-async def upload_dataset(dataset: UploadDatasetRequest) -> Dataset:
-    """
-    Upload a dataset.
-    If an `id_hash` is provided, it will update the dataset with that id.
-    """
-    if dataset.ownsAllTimeseries:
-        # check if _really_ owns all timeseries
-        timeseries = await Timeseries.fetch(dataset.timeseriesIDs)
-        dataset.ownsAllTimeseries = all([ts.owner == dataset.owner for ts in timeseries])
-    if dataset.id_hash is not None:
-        # update existing dataset
-        resp = (await Dataset.fetch(dataset.id_hash))
-        old_dataset = resp[0] if resp else None
-        if old_dataset is not None:
-            if old_dataset.owner != dataset.owner:
-                raise Exception("Cannot overwrite dataset that is not owned by you")
-            old_dataset.name = dataset.name
-            old_dataset.desc = dataset.desc
-            old_dataset.timeseriesIDs = dataset.timeseriesIDs
-            old_dataset.ownsAllTimeseries = dataset.ownsAllTimeseries
-            return await old_dataset.upsert()
-    return await Dataset.create(**dataset.dict())
-
-
-@app.put("/algorithms/upload")
-async def upload_algorithm(algorithm: UploadAlgorithmRequest) -> Algorithm:
-    """
-    Upload an algorithm.
-    If an `id_hash` is provided, it will update the algorithm with that id.
-    """
-    if algorithm.id_hash is not None:
-        # update existing algorithm
-        resp = (await Algorithm.fetch(algorithm.id_hash))
-        old_algorithm = resp[0] if resp else None
-        if old_algorithm is not None:
-            if old_algorithm.owner != algorithm.owner:
-                raise Exception("Cannot overwrite algorithm that is not owned by you")
-            old_algorithm.name = algorithm.name
-            old_algorithm.desc = algorithm.desc
-            old_algorithm.code = algorithm.code
-            return await old_algorithm.upsert()
-    return await Algorithm.create(**algorithm.dict())
-
-
-@app.post("/executions/request")
-async def request_execution(
-        execution: RequestExecutionRequest
-) -> RequestExecutionResponse:
-    """
-    This endpoint is used to request an execution.
-    If the user needs some permissions, the timeseries for which the user needs permissions are returned and
-    the execution status is set to "requested". The needed permissions are also being requested. As soon as the
-    permissions are granted, the execution is automatically executed.
-    If some timeseries are not available, the execution is "denied" and the execution as well as the
-    unavailable timeseries are returned.
-    If the user has all permissions, the execution is started and the execution is returned.
-    """
-    dataset = (await Dataset.fetch([execution.datasetID]))[0]
-
-    # allow execution if dataset owner == execution owner
-    if dataset.owner == execution.owner and dataset.ownsAllTimeseries:
-        execution.status = ExecutionStatus.PENDING
-        return RequestExecutionResponse(
-            execution=await Execution.create(**execution.dict())
-        )
-
-    # check if execution owner has permission to read all timeseries
-    requested_timeseries = await Timeseries.fetch(dataset.timeseriesIDs)
-    permissions = {
-        permission.timeseriesID: permission
-        for permission in await Permission.query(
-            timeseriesID=dataset.timeseriesIDs,
-            reader=execution.owner
-        )
-    }
-    requests = []
-    unavailable_timeseries = []
-    for ts in requested_timeseries:
-        if ts.owner == execution.owner:
-            continue
-        if not ts.available:
-            unavailable_timeseries.append(ts)
-        if requested_timeseries:
-            # continue to fetch all the unavailable timeseries for the denied response
-            continue
-        if ts.id_hash not in permissions:
-            # create permission request
-            requests.append(Permission.create(
-                timeseriesID=ts.id_hash,
-                algorithmID=execution.algorithmID,
-                owner=ts.owner,
-                reader=execution.owner,
-                status=PermissionStatus.REQUESTED,
-                executionCount=0,
-                maxExecutionCount=1,
-            ))
-        else:
-            # check if permission is valid
-            permission = permissions[ts.id_hash]
-            needs_update = False  # helper variable to avoid unnecessary updates
-            if permission.status == PermissionStatus.DENIED:
-                permission.status = PermissionStatus.REQUESTED
-                needs_update = True
-            if permission.maxExecutionCount <= permission.executionCount:
-                permission.maxExecutionCount = permission.executionCount + 1
-                permission.status = PermissionStatus.REQUESTED  # re-request permission
-                needs_update = True
-            if needs_update:
-                requests.append(permission.upsert())
-    if unavailable_timeseries:
-        execution.status = ExecutionStatus.DENIED
-        return RequestExecutionResponse(
-            execution=await Execution.create(**execution.dict()),
-            unavailableTimeseries=unavailable_timeseries
-        )
-    if requests:
-        new_permission_requests = await asyncio.gather(*requests)
-        execution.status = ExecutionStatus.REQUESTED
-        return RequestExecutionResponse(
-            execution=await Execution.create(**execution.dict()),
-            permissionRequests=new_permission_requests
-        )
-    else:
-        execution.status = ExecutionStatus.PENDING
-        return RequestExecutionResponse(
-            execution=await Execution.create(**execution.dict())
-        )
-
-
-@app.put("/permissions/approve")
-async def approve_permissions(permission_hashes: List[str]) -> FishnetResponseDataset:
-    """
-    Approve permission.
-    This EndPoint will approve a list of permissions by their item hashes
-    If an `id_hashes` is provided, it will change all the Permission status
-    to Granted.
-    """
-
-    ts_ids = []
-    requests = []
-    # TODO: Check signature to match with owner's
-
-    permission_record = await Permission.fetch(permission_hashes)
-    if permission_record:
-        for rec in permission_record:
-            rec.status = PermissionStatus.GRANTED
-            ts_ids.append(rec.timeseriesID)
-            requests.append(rec.upsert())
-
-        # TODO: check if execution can be executed now
-        ds_ids = []
-        dataset = await Dataset.query(timeseriesIDs=ts_ids)
-        if dataset:
-            for data in dataset:
-                if data.id_hash in ds_ids:
-                    ds_ids.append(data.id_hash)
-
-            executions = await Execution.query(datasetID=ds_ids)
-            if executions:
-                for execution in executions:
-                    if ds_ids and execution.datasetID in ds_ids:
-                        execution.status = ExecutionStatus.PENDING
-                        requests.append(execution.upsert())
-                await asyncio.gather(*requests)
-                return FishnetResponseDataset(success=True, message=permission_record)
-            else:
-                raise HTTPException(status_code=404, detail="No Execution found ")
-        else:
-            raise HTTPException(status_code=404, detail="No Dataset found")
-    else:
-        raise HTTPException(status_code=404, detail="No Permission Found with this Hashes")
-
-
-@app.put("/permissions/deny")
-async def deny_permissions(permission_hashes: List[str]) -> FishnetResponseDataset:
-    """
-    Deny permission.
-    This EndPoint will approve a list of permissions by their item hashes
-    If an `id_hashes` is provided, it will change all the Permission status
-    to DENIED.
-    """
-    permission_record = await Permission.fetch(permission_hashes)
-    if permission_record:
-        ts_ids = []
-        requests = []
-        for permission in permission_record:
-            # deny permissions and update records
-            permission.status = PermissionStatus.DENIED
-            ts_ids.append(permission.timeseriesID)
-            requests.append(permission.upsert())
-        dataset = await Dataset.query(timeseriesIDs=ts_ids)
-        ds_ids = []
-        if dataset:
-            for data in dataset:
-                ds_ids.append(data.id_hash)
-            # Avoided fetching all executions
-            execution = await Execution.query(datasetID=ds_ids)
-            if execution:
-                for rec in execution:
-                    # get all executions that are waiting for this permission(status == PENDING) and update their status to DENIED
-                    if rec.datasetID in ds_ids and rec.status == ExecutionStatus.PENDING:
-                        rec.status = ExecutionStatus.DENIED
-                        requests.append(rec.upsert())
-                # parellel processed
-                await asyncio.gather(*requests)
-                return FishnetResponseDataset(success=True, message=permission_record)
-            else:
-                raise HTTPException(status_code=404, detail="No Execution found")
-        else:
-            raise HTTPException(status_code=404, detail="No Timeseries found")
-    else:
-        raise HTTPException(status_code=404, detail="No Permission found with this Hashes")
-
-
-@app.put("/datasets/{dataset_id}/available/{available}")
-async def set_dataset_available(dataset_id: str, available: bool) -> FishnetResponseDataset:
-    """
-    Set a dataset to be available or not. This will also update the status of all
-    executions that are waiting for permission on this dataset.
-    """
-    # Check signature to match with owner's
-    # This signature will be implemented by Mike
-    requests = []
-    resp = await Dataset.fetch(dataset_id)
-    # Handled the case when the dataset is not found
-    if resp:
-        dataset = resp[0]
-        dataset.available = available
-        requests.append(dataset.upsert())
-
-        # Get all timeseries in the dataset and set them to available or not
-        ts_list = await Timeseries.fetch(dataset.timeseriesIDs)
-        if ts_list:
-            ts_record = ts_list[0]
-            # check if the timeseries is updated or not and only update the timeseries when it is needed
-            if ts_record.available != available:
-                ts_record.available = available
-                requests.append(ts_record.upsert())
-
-            # Get all executions that are waiting for this dataset (status == PENDING) and update their status to DENIED
-            # execution = await Execution.fetch(dataset_id)
-            # print(execution, "This are the executions")
-            # if execution:
-            #     for execution_rec in execution:
-            #         if execution_rec.status == ExecutionStatus.PENDING:
-            #             execution_rec.status = ExecutionStatus.DENIED
-            #             requests.append(execution_rec.upsert())
-
-            # executed all requests in parallel
-            await asyncio.gather(*requests)
-            return FishnetResponseDataset(success=True, message=resp)
-            # else:
-            #     return {"Execution": "No Execution found "}
-        else:
-            raise HTTPException(status_code=404, detail="No Timeseries found")
-    else:
-        raise HTTPException(status_code=404, detail="No Dataset found")
-
-
-filters = [{
-    "channel": aars.channel,
-    "type": "POST",
-    "post_type": ["Execution", "Permission", "Dataset", "Timeseries", "Algorithm", "amend"],
-}]
-
-
-@app.event(filters=filters)
-async def fishnet_event(event: PostMessage):
-    print("fishnet_event", event)
-    if event.content.type in ["Execution", "Permission", "Dataset", "Timeseries", "Algorithm"]:
-        cls: Record = globals()[event.content.type]
-        record = await cls.from_post(event)
-    else:  # amend
-        record = Record.fetch(event.content.ref)
-    # update indexes
-    [index.add_record(record) for index in record.get_indices()]
-=======
-import asyncio
-import logging
-import os
-from os import listdir
-
-from aleph_message.models import PostMessage
-
-logger = logging.getLogger(__name__)
-
-logger.debug("import aleph_client")
-from aleph_client.vm.cache import VmCache
-from aleph_client.vm.app import AlephApp
-
-logger.debug("import aars")
-from aars import AARS
-
-logger.debug("import fastapi")
-from fastapi import FastAPI
-from fastapi.middleware.cors import CORSMiddleware
-
-logger.debug("import project modules")
-from fishnet_cod import *
-from .requests import *
-
-logger.debug("imports done")
-
-http_app = FastAPI()
-
-origins = ["*"]
-
-http_app.add_middleware(
-    CORSMiddleware,
-    allow_origins=origins,
-    allow_credentials=True,
-    allow_methods=["*"],
-    allow_headers=["*"],
-)
-
-app = AlephApp(http_app=http_app)
-cache = VmCache()
-aars = AARS(channel="FISHNET_TEST")
-
-
-async def re_index():
-    logger.info("API re-indexing")
-    await asyncio.gather(
-        Timeseries.regenerate_indices(),
-        UserInfo.regenerate_indices(),
-        Dataset.regenerate_indices(),
-        Algorithm.regenerate_indices(),
-        Execution.regenerate_indices(),
-        Permission.regenerate_indices()
-    )
-    logger.info("API re-indexing done")
-
-
-@app.on_event("startup")
-async def startup():
-    await re_index()
-
-
-@app.get("/")
-async def index():
-    if os.path.exists("/opt/venv"):
-        opt_venv = list(listdir("/opt/venv"))
-    else:
-        opt_venv = []
-    return {
-        "vm_name": "fishnet_api",
-        "endpoints": ["/timeseries/upload",
-                      "/datasets", "/user/{address}/datasets", "/datasets/upload",
-                      "/algorithms", "/user/{address}/algorithms", "/algorithms/upload",
-                      "/executions", "/user/{address}/executions"],
-        "files_in_volumes": {
-            "/opt/venv": opt_venv,
-        },
-    }
-
-
-@app.get("/datasets")
-async def datasets() -> List[Dataset]:
-    return await Dataset.fetch_all()
-
-
-@app.get("/user/{address}/datasets")
-async def get_user_datasets(address: str) -> List[Dataset]:
-    return await Dataset.query(owner=address)
-
-
-@app.get("/algorithms")
-async def get_algorithms() -> List[Algorithm]:
-    return await Algorithm.fetch_all()
-
-
-@app.get("/user/{address}/algorithms")
-async def get_user_algorithms(address: str) -> List[Algorithm]:
-    return await Algorithm.query(owner=address)
-
-
-@app.get("/executions")
-async def get_executions() -> List[Execution]:
-    return await Execution.fetch_all()
-
-
-@app.get("/user/{address}/executions")
-async def get_user_executions(address: str) -> List[Execution]:
-    return await Execution.query(owner=address)
-
-
-@app.get("/user/{address}/results")
-async def get_user_executions(address: str) -> List[Result]:
-    return await Result.query(owner=address)
-
-
-@app.get("/executions/{execution_id}/possible_execution_count")
-async def get_possible_execution_count(execution_id: str) -> int:
-    """
-    THIS IS AN OPTIONAL ENDPOINT. It is a nice challenge to implement this endpoint, as the code is not trivial, and
-    it might be still good to have this code in the future.
-
-    This endpoint returns the number of times the execution can be executed.
-    This is the maximum number of times
-    the algorithm can be executed on the dataset, given the permissions of each timeseries.
-    It can only be executed
-    as many times as the least available timeseries can be executed.
-    """
-
-    execution = await Execution.fetch(execution_id)
-    # challenged accepted but after moving the house
-
-
-@app.put("/timeseries/upload")
-async def upload_timeseries(req: UploadTimeseriesRequest) -> List[Timeseries]:
-    """
-    Upload a list of timeseries. If the passed timeseries has an `id_hash` and it already exists,
-    it will be overwritten. If the timeseries does not exist, it will be created.
-    A list of the created/updated timeseries is returned. If the list is shorter than the passed list, then
-    it might be that a passed timeseries contained illegal data.
-    """
-    ids_to_fetch = [ts.id_hash for ts in req.timeseries if ts.id_hash is not None]
-    requests = []
-    old_time_series = {ts.id_hash: ts for ts in await Timeseries.fetch(ids_to_fetch)} if ids_to_fetch else {}
-    for ts in req.timeseries:
-        if old_time_series.get(ts.id_hash) is None:
-            requests.append(Timeseries.create(**dict(ts)))
-            continue
-        old_ts: Timeseries = old_time_series[ts.id_hash]
-        if ts.owner != old_ts.owner:
-            raise Exception("Cannot overwrite timeseries that is not owned by you")
-        old_ts.name = ts.name
-        old_ts.data = ts.data
-        old_ts.desc = ts.desc
-        requests.append(old_ts.upsert())
-    upserted_timeseries = await asyncio.gather(*requests)
-    return [ts for ts in upserted_timeseries if not isinstance(ts, BaseException)]
-
-
-@app.put("/datasets/upload")
-async def upload_dataset(dataset: UploadDatasetRequest) -> Dataset:
-    """
-    Upload a dataset.
-    If an `id_hash` is provided, it will update the dataset with that id.
-    """
-    if dataset.ownsAllTimeseries:
-        # check if _really_ owns all timeseries
-        timeseries = await Timeseries.fetch(dataset.timeseriesIDs)
-        dataset.ownsAllTimeseries = all([ts.owner == dataset.owner for ts in timeseries])
-    if dataset.id_hash is not None:
-        # update existing dataset
-        resp = (await Dataset.fetch(dataset.id_hash))
-        old_dataset = resp[0] if resp else None
-        if old_dataset is not None:
-            if old_dataset.owner != dataset.owner:
-                raise Exception("Cannot overwrite dataset that is not owned by you")
-            old_dataset.name = dataset.name
-            old_dataset.desc = dataset.desc
-            old_dataset.timeseriesIDs = dataset.timeseriesIDs
-            old_dataset.ownsAllTimeseries = dataset.ownsAllTimeseries
-            return await old_dataset.upsert()
-    return await Dataset.create(**dataset.dict())
-
-
-@app.put("/algorithms/upload")
-async def upload_algorithm(algorithm: UploadAlgorithmRequest) -> Algorithm:
-    """
-    Upload an algorithm.
-    If an `id_hash` is provided, it will update the algorithm with that id.
-    """
-    if algorithm.id_hash is not None:
-        # update existing algorithm
-        resp = (await Algorithm.fetch(algorithm.id_hash))
-        old_algorithm = resp[0] if resp else None
-        if old_algorithm is not None:
-            if old_algorithm.owner != algorithm.owner:
-                raise Exception("Cannot overwrite algorithm that is not owned by you")
-            old_algorithm.name = algorithm.name
-            old_algorithm.desc = algorithm.desc
-            old_algorithm.code = algorithm.code
-            return await old_algorithm.upsert()
-    return await Algorithm.create(**algorithm.dict())
-
-
-@app.post("/executions/request")
-async def request_execution(
-        execution: RequestExecutionRequest
-) -> RequestExecutionResponse:
-    """
-    This endpoint is used to request an execution.
-    If the user needs some permissions, the timeseries for which the user needs permissions are returned and
-    the execution status is set to "requested". The needed permissions are also being requested. As soon as the
-    permissions are granted, the execution is automatically executed.
-    If some timeseries are not available, the execution is "denied" and the execution as well as the
-    unavailable timeseries are returned.
-    If the user has all permissions, the execution is started and the execution is returned.
-    """
-    dataset = (await Dataset.fetch([execution.datasetID]))[0]
-
-    # allow execution if dataset owner == execution owner
-    if dataset.owner == execution.owner and dataset.ownsAllTimeseries:
-        execution.status = ExecutionStatus.PENDING
-        return RequestExecutionResponse(
-            execution=await Execution.create(**execution.dict())
-        )
-
-    # check if execution owner has permission to read all timeseries
-    requested_timeseries = await Timeseries.fetch(dataset.timeseriesIDs)
-    permissions = {
-        permission.timeseriesID: permission
-        for permission in await Permission.query(
-            timeseriesID=dataset.timeseriesIDs,
-            reader=execution.owner
-        )
-    }
-    requests = []
-    unavailable_timeseries = []
-    for ts in requested_timeseries:
-        if ts.owner == execution.owner:
-            continue
-        if not ts.available:
-            unavailable_timeseries.append(ts)
-        if requested_timeseries:
-            # continue to fetch all the unavailable timeseries for the denied response
-            continue
-        if ts.id_hash not in permissions:
-            # create permission request
-            requests.append(Permission.create(
-                timeseriesID=ts.id_hash,
-                algorithmID=execution.algorithmID,
-                owner=ts.owner,
-                reader=execution.owner,
-                status=PermissionStatus.REQUESTED,
-                executionCount=0,
-                maxExecutionCount=1,
-            ))
-        else:
-            # check if permission is valid
-            permission = permissions[ts.id_hash]
-            needs_update = False  # helper variable to avoid unnecessary updates
-            if permission.status == PermissionStatus.DENIED:
-                permission.status = PermissionStatus.REQUESTED
-                needs_update = True
-            if permission.maxExecutionCount <= permission.executionCount:
-                permission.maxExecutionCount = permission.executionCount + 1
-                permission.status = PermissionStatus.REQUESTED  # re-request permission
-                needs_update = True
-            if needs_update:
-                requests.append(permission.upsert())
-    if unavailable_timeseries:
-        execution.status = ExecutionStatus.DENIED
-        return RequestExecutionResponse(
-            execution=await Execution.create(**execution.dict()),
-            unavailableTimeseries=unavailable_timeseries
-        )
-    if requests:
-        new_permission_requests = await asyncio.gather(*requests)
-        execution.status = ExecutionStatus.REQUESTED
-        return RequestExecutionResponse(
-            execution=await Execution.create(**execution.dict()),
-            permissionRequests=new_permission_requests
-        )
-    else:
-        execution.status = ExecutionStatus.PENDING
-        return RequestExecutionResponse(
-            execution=await Execution.create(**execution.dict())
-        )
-
-
-@app.put("/permissions/approve")
-async def approve_permissions(permission_hashes: List[str]):
-    """
-    Approve a list of permissions by their item hashes.
-    """
-    ts_ids = []
-    requests = []
-    # TODO: Check signature to match with owner's
-
-    permission_record = await Permission.fetch(permission_hashes)
-    if permission_record:
-        for rec in permission_record:
-            rec.status = PermissionStatus.GRANTED
-            ts_ids.append(rec.timeseriesID)
-            requests.append(rec.upsert())
-
-        # TODO: check if execution can be executed now
-        ds_ids = []
-        dataset = await Dataset.fetch(ts_ids)
-        if dataset:
-            for data in dataset:
-                if data.id_hash in ds_ids:
-                    ds_ids.append(data.id_hash)
-
-            executions = await Execution.fetch(ds_ids)
-            if executions:
-                for execution in executions:
-                    if ds_ids and execution.datasetID in ds_ids:
-                        execution.status = ExecutionStatus.PENDING
-                        requests.append(rec.upsert())
-                await asyncio.gather(requests)
-                return {"Success": "Permissions Approved "}
-            else:
-                return {"Execution": "No Execution found "}
-        else:
-            return {"Dataset": "No Dataset found"}
-    else:
-        return {"Permission": "No Permission Found with this Hashes"}
-
-
-@app.put("/permissions/deny")
-async def deny_permissions(permission_hashes: List[str]) -> DenyPermissionsResponse:
-    """
-    Deny a list of permissions by their item hashes.
-    """
-    permission_record = await Permission.fetch(permission_hashes)
-    if permission_record:
-        ts_ids = []
-        requests = []
-        for permission in permission_record:
-            # deny permissions and update records
-            permission.status = PermissionStatus.DENIED
-            ts_ids.append(permission.timeseriesID)
-            requests.append(permission.upsert())
-        dataset = await Dataset.fetch(ts_ids)
-        ds_ids = []
-        if dataset:
-            for data in dataset:
-                ds_ids.append(data.id_hash)
-            # Avoided fetching all executions
-            execution = await Execution.fetch(ds_ids)
-            if execution:
-                for rec in execution:
-                    # get all executions that are waiting for this permission(status == PENDING) and update their status to DENIED
-                    if rec.datasetID in ds_ids and rec.status == ExecutionStatus.PENDING:
-                        rec.status = ExecutionStatus.DENIED
-                        requests.append(rec.upsert())
-                # parellel processed
-                await asyncio.gather(requests)
-                return DenyPermissionsResponse(success=True, message="Denied all Permissions")
-            else:
-                return DenyPermissionsResponse(success=True, message="No Execution found")
-        else:
-            return {"message": "No Timeseries found"}
-    else:
-        return {"message": "No Permission found with this Hashes"}
-
-
-@app.put("/datasets/{dataset_id}/available/{available}")
-async def set_dataset_available(dataset_id: str, available: bool):
-    """
-    Set a dataset to be available or not. This will also update the status of all executions that are waiting for
-    permission on this dataset.
-    """
-    # Check signature to match with owner's
-    # This signature will be implemented by Mike
-    requests = []
-    resp = await Dataset.fetch(dataset_id)
-    # Handled the case when the dataset is not found
-    if resp:
-        dataset = resp[0]
-        dataset.available = available
-        requests.append(dataset.upsert())
-
-        # Get all timeseries in the dataset and set them to available or not
-        ts_list = await Timeseries.fetch(dataset.timeseriesIDs)
-        if ts_list:
-            ts_record = ts_list[0]
-            # check if the timeseries is updated or not and only update the timeseries when it is needed
-            if ts_record.available != available:
-                ts_record.available = available
-                requests.append(ts_record.upsert())
-            else:
-                return {"error": "Record is already Updated"}
-
-            # Get all executions that are waiting for this dataset (status == PENDING) and update their status to DENIED
-            execution = await Execution.fetch(dataset_id)
-            if execution:
-                for execution_rec in execution:
-                    if execution_rec.status == ExecutionStatus.PENDING:
-                        execution_rec.status = ExecutionStatus.DENIED
-                        requests.append(execution_rec.upsert())
-
-                # executed all requests in parallel
-                await asyncio.gather(requests)
-                return {"Success": "Dataset availability has been set successfully "}
-            else:
-                return {"Execution": "No Execution found "}
-        else:
-            return {"Timeseries": "No Timeseries found"}
-    else:
-        return {"Dataset": "No Dataset found"}
-
-
-filters = [{
-    "channel": aars.channel,
-    "type": "POST",
-    "post_type": ["Execution", "Permission", "Dataset", "Timeseries", "Algorithm", "amend"],
-}]
-
-
-@app.event(filters=filters)
-async def fishnet_event(event: PostMessage):
-    print("fishnet_event", event)
-    if event.content.type in ["Execution", "Permission", "Dataset", "Timeseries", "Algorithm"]:
-        cls: Record = globals()[event.content.type]
-        record = await cls.from_post(event)
-    else:  # amend
-        record = Record.fetch(event.content.ref)
-    # update indexes
-    [index.add_record(record) for index in record.get_indices()]
->>>>>>> 1fb39b28
+import asyncio
+import logging
+import os
+from os import listdir
+
+from aleph_message.models import PostMessage
+
+logger = logging.getLogger(__name__)
+
+logger.debug("import aleph_client")
+from aleph_client.vm.cache import VmCache
+from aleph_client.vm.app import AlephApp
+
+logger.debug("import aars")
+from aars import AARS
+
+logger.debug("import fastapi")
+from fastapi import FastAPI, HTTPException
+from fastapi.middleware.cors import CORSMiddleware
+
+logger.debug("import project modules")
+from fishnet_cod import *
+from .requests import *
+
+logger.debug("imports done")
+
+http_app = FastAPI()
+
+origins = ["*"]
+
+http_app.add_middleware(
+    CORSMiddleware,
+    allow_origins=origins,
+    allow_credentials=True,
+    allow_methods=["*"],
+    allow_headers=["*"],
+)
+
+app = AlephApp(http_app=http_app)
+cache = VmCache()
+aars = AARS(channel="FISHNET_TEST")
+
+
+async def re_index():
+    logger.info("API re-indexing")
+    await asyncio.wait_for(AARS.sync_indices(), timeout=None)
+    logger.info("API re-indexing done")
+
+
+@http_app.on_event("startup")
+async def startup():
+    await re_index()
+
+
+@app.get("/")
+async def index():
+    if os.path.exists("/opt/venv"):
+        opt_venv = list(listdir("/opt/venv"))
+    else:
+        opt_venv = []
+    return {
+        "vm_name": "fishnet_api",
+        "endpoints": ["/timeseries/upload",
+                      "/datasets", "/user/{address}/datasets", "/datasets/upload",
+                      "/algorithms", "/user/{address}/algorithms", "/algorithms/upload",
+                      "/executions", "/user/{address}/executions"],
+        "files_in_volumes": {
+            "/opt/venv": opt_venv,
+        },
+    }
+
+
+@app.get("/indices")
+async def index():
+    ts = [list(index.hashmap.items()) for index in Timeseries.get_indices()]
+    ui = [list(index.hashmap.items()) for index in UserInfo.get_indices()]
+    ds = [list(index.hashmap.items()) for index in Dataset.get_indices()]
+    al = [list(index.hashmap.items()) for index in Algorithm.get_indices()]
+    ex = [list(index.hashmap.items()) for index in Execution.get_indices()]
+    pe = [list(index.hashmap.items()) for index in Permission.get_indices()]
+    return ts, ui, ds, al, ex, pe
+
+
+@app.get("/indices/reindex")
+async def index():
+    await re_index()
+
+
+@app.get("/datasets")
+async def datasets() -> List[Dataset]:
+    return await Dataset.fetch_all()
+
+
+@app.get("/user/{address}/datasets")
+async def get_user_datasets(address: str) -> List[Dataset]:
+    return await Dataset.query(owner=address)
+
+
+@app.get("/algorithms")
+async def get_algorithms() -> List[Algorithm]:
+    return await Algorithm.fetch_all()
+
+
+@app.get("/user/{address}/algorithms")
+async def get_user_algorithms(address: str) -> List[Algorithm]:
+    return await Algorithm.query(owner=address)
+
+
+@app.get("/executions")
+async def get_executions() -> List[Execution]:
+    return await Execution.fetch_all()
+
+
+@app.get("/executions/{dataset_ID}")
+async def get_executions_by_dataset(dataset_ID: str) -> List[Execution]:
+    return await Execution.query(datasetID=dataset_ID)
+
+
+@app.get("/user/{address}/executions")
+async def get_user_executions(address: str) -> List[Execution]:
+    return await Execution.query(owner=address)
+
+
+@app.get("/user/{address}/results")
+async def get_user_results(address: str) -> List[Result]:
+    return await Result.query(owner=address)
+
+
+@app.get("/executions/{execution_id}/possible_execution_count")
+async def get_possible_execution_count(execution_id: str) -> int:
+    """
+    THIS IS AN OPTIONAL ENDPOINT. It is a nice challenge to implement this endpoint, as the code is not trivial, and
+    it might be still good to have this code in the future.
+
+    This endpoint returns the number of times the execution can be executed.
+    This is the maximum number of times
+    the algorithm can be executed on the dataset, given the permissions of each timeseries.
+    It can only be executed
+    as many times as the least available timeseries can be executed.
+    """
+
+    execution = await Execution.fetch(execution_id)
+    # challenged accepted but after moving the house
+    return -1
+
+
+@app.put("/timeseries/upload")
+async def upload_timeseries(req: UploadTimeseriesRequest) -> List[Timeseries]:
+    """
+    Upload a list of timeseries. If the passed timeseries has an `id_hash` and it already exists,
+    it will be overwritten. If the timeseries does not exist, it will be created.
+    A list of the created/updated timeseries is returned. If the list is shorter than the passed list, then
+    it might be that a passed timeseries contained illegal data.
+    """
+    ids_to_fetch = [ts.id_hash for ts in req.timeseries if ts.id_hash is not None]
+    requests = []
+    old_time_series = {ts.id_hash: ts for ts in await Timeseries.fetch(ids_to_fetch)} if ids_to_fetch else {}
+    for ts in req.timeseries:
+        if old_time_series.get(ts.id_hash) is None:
+            requests.append(Timeseries.create(**dict(ts)))
+            continue
+        old_ts: Timeseries = old_time_series[ts.id_hash]
+        if ts.owner != old_ts.owner:
+            raise Exception("Cannot overwrite timeseries that is not owned by you")
+        old_ts.name = ts.name
+        old_ts.data = ts.data
+        old_ts.desc = ts.desc
+        requests.append(old_ts.upsert())
+    upserted_timeseries = await asyncio.gather(*requests)
+    return [ts for ts in upserted_timeseries if not isinstance(ts, BaseException)]
+
+
+@app.put("/datasets/upload")
+async def upload_dataset(dataset: UploadDatasetRequest) -> Dataset:
+    """
+    Upload a dataset.
+    If an `id_hash` is provided, it will update the dataset with that id.
+    """
+    if dataset.ownsAllTimeseries:
+        # check if _really_ owns all timeseries
+        timeseries = await Timeseries.fetch(dataset.timeseriesIDs)
+        dataset.ownsAllTimeseries = all([ts.owner == dataset.owner for ts in timeseries])
+    if dataset.id_hash is not None:
+        # update existing dataset
+        resp = (await Dataset.fetch(dataset.id_hash))
+        old_dataset = resp[0] if resp else None
+        if old_dataset is not None:
+            if old_dataset.owner != dataset.owner:
+                raise Exception("Cannot overwrite dataset that is not owned by you")
+            old_dataset.name = dataset.name
+            old_dataset.desc = dataset.desc
+            old_dataset.timeseriesIDs = dataset.timeseriesIDs
+            old_dataset.ownsAllTimeseries = dataset.ownsAllTimeseries
+            return await old_dataset.upsert()
+    return await Dataset.create(**dataset.dict())
+
+
+@app.put("/algorithms/upload")
+async def upload_algorithm(algorithm: UploadAlgorithmRequest) -> Algorithm:
+    """
+    Upload an algorithm.
+    If an `id_hash` is provided, it will update the algorithm with that id.
+    """
+    if algorithm.id_hash is not None:
+        # update existing algorithm
+        resp = (await Algorithm.fetch(algorithm.id_hash))
+        old_algorithm = resp[0] if resp else None
+        if old_algorithm is not None:
+            if old_algorithm.owner != algorithm.owner:
+                raise Exception("Cannot overwrite algorithm that is not owned by you")
+            old_algorithm.name = algorithm.name
+            old_algorithm.desc = algorithm.desc
+            old_algorithm.code = algorithm.code
+            return await old_algorithm.upsert()
+    return await Algorithm.create(**algorithm.dict())
+
+
+@app.post("/executions/request")
+async def request_execution(
+        execution: RequestExecutionRequest
+) -> RequestExecutionResponse:
+    """
+    This endpoint is used to request an execution.
+    If the user needs some permissions, the timeseries for which the user needs permissions are returned and
+    the execution status is set to "requested". The needed permissions are also being requested. As soon as the
+    permissions are granted, the execution is automatically executed.
+    If some timeseries are not available, the execution is "denied" and the execution as well as the
+    unavailable timeseries are returned.
+    If the user has all permissions, the execution is started and the execution is returned.
+    """
+    dataset = (await Dataset.fetch([execution.datasetID]))[0]
+
+    # allow execution if dataset owner == execution owner
+    if dataset.owner == execution.owner and dataset.ownsAllTimeseries:
+        execution.status = ExecutionStatus.PENDING
+        return RequestExecutionResponse(
+            execution=await Execution.create(**execution.dict())
+        )
+
+    # check if execution owner has permission to read all timeseries
+    requested_timeseries = await Timeseries.fetch(dataset.timeseriesIDs)
+    permissions = {
+        permission.timeseriesID: permission
+        for permission in await Permission.query(
+            timeseriesID=dataset.timeseriesIDs,
+            reader=execution.owner
+        )
+    }
+    requests = []
+    unavailable_timeseries = []
+    for ts in requested_timeseries:
+        if ts.owner == execution.owner:
+            continue
+        if not ts.available:
+            unavailable_timeseries.append(ts)
+        if requested_timeseries:
+            # continue to fetch all the unavailable timeseries for the denied response
+            continue
+        if ts.id_hash not in permissions:
+            # create permission request
+            requests.append(Permission.create(
+                timeseriesID=ts.id_hash,
+                algorithmID=execution.algorithmID,
+                owner=ts.owner,
+                reader=execution.owner,
+                status=PermissionStatus.REQUESTED,
+                executionCount=0,
+                maxExecutionCount=1,
+            ))
+        else:
+            # check if permission is valid
+            permission = permissions[ts.id_hash]
+            needs_update = False  # helper variable to avoid unnecessary updates
+            if permission.status == PermissionStatus.DENIED:
+                permission.status = PermissionStatus.REQUESTED
+                needs_update = True
+            if permission.maxExecutionCount <= permission.executionCount:
+                permission.maxExecutionCount = permission.executionCount + 1
+                permission.status = PermissionStatus.REQUESTED  # re-request permission
+                needs_update = True
+            if needs_update:
+                requests.append(permission.upsert())
+    if unavailable_timeseries:
+        execution.status = ExecutionStatus.DENIED
+        return RequestExecutionResponse(
+            execution=await Execution.create(**execution.dict()),
+            unavailableTimeseries=unavailable_timeseries
+        )
+    if requests:
+        new_permission_requests = await asyncio.gather(*requests)
+        execution.status = ExecutionStatus.REQUESTED
+        return RequestExecutionResponse(
+            execution=await Execution.create(**execution.dict()),
+            permissionRequests=new_permission_requests
+        )
+    else:
+        execution.status = ExecutionStatus.PENDING
+        return RequestExecutionResponse(
+            execution=await Execution.create(**execution.dict())
+        )
+
+
+@app.put("/permissions/approve")
+async def approve_permissions(permission_hashes: List[str]) -> FishnetResponseDataset:
+    """
+    Approve permission.
+    This EndPoint will approve a list of permissions by their item hashes
+    If an `id_hashes` is provided, it will change all the Permission status
+    to Granted.
+    """
+
+    ts_ids = []
+    requests = []
+    # TODO: Check signature to match with owner's
+
+    permission_record = await Permission.fetch(permission_hashes)
+    if permission_record:
+        for rec in permission_record:
+            rec.status = PermissionStatus.GRANTED
+            ts_ids.append(rec.timeseriesID)
+            requests.append(rec.upsert())
+
+        # TODO: check if execution can be executed now
+        ds_ids = []
+        dataset = await Dataset.query(timeseriesIDs=ts_ids)
+        if dataset:
+            for data in dataset:
+                if data.id_hash in ds_ids:
+                    ds_ids.append(data.id_hash)
+
+            executions = await Execution.query(datasetID=ds_ids)
+            if executions:
+                for execution in executions:
+                    if ds_ids and execution.datasetID in ds_ids:
+                        execution.status = ExecutionStatus.PENDING
+                        requests.append(execution.upsert())
+                await asyncio.gather(*requests)
+                return FishnetResponseDataset(success=True, message=permission_record)
+            else:
+                raise HTTPException(status_code=404, detail="No Execution found ")
+        else:
+            raise HTTPException(status_code=404, detail="No Dataset found")
+    else:
+        raise HTTPException(status_code=404, detail="No Permission Found with this Hashes")
+
+
+@app.put("/permissions/deny")
+async def deny_permissions(permission_hashes: List[str]) -> FishnetResponseDataset:
+    """
+    Deny permission.
+    This EndPoint will approve a list of permissions by their item hashes
+    If an `id_hashes` is provided, it will change all the Permission status
+    to DENIED.
+    """
+    permission_record = await Permission.fetch(permission_hashes)
+    if permission_record:
+        ts_ids = []
+        requests = []
+        for permission in permission_record:
+            # deny permissions and update records
+            permission.status = PermissionStatus.DENIED
+            ts_ids.append(permission.timeseriesID)
+            requests.append(permission.upsert())
+        dataset = await Dataset.query(timeseriesIDs=ts_ids)
+        ds_ids = []
+        if dataset:
+            for data in dataset:
+                ds_ids.append(data.id_hash)
+            # Avoided fetching all executions
+            execution = await Execution.query(datasetID=ds_ids)
+            if execution:
+                for rec in execution:
+                    # get all executions that are waiting for this permission(status == PENDING) and update their status to DENIED
+                    if rec.datasetID in ds_ids and rec.status == ExecutionStatus.PENDING:
+                        rec.status = ExecutionStatus.DENIED
+                        requests.append(rec.upsert())
+                # parellel processed
+                await asyncio.gather(*requests)
+                return FishnetResponseDataset(success=True, message=permission_record)
+            else:
+                raise HTTPException(status_code=404, detail="No Execution found")
+        else:
+            raise HTTPException(status_code=404, detail="No Timeseries found")
+    else:
+        raise HTTPException(status_code=404, detail="No Permission found with this Hashes")
+
+
+@app.put("/datasets/{dataset_id}/available/{available}")
+async def set_dataset_available(dataset_id: str, available: bool) -> FishnetResponseDataset:
+    """
+    Set a dataset to be available or not. This will also update the status of all
+    executions that are waiting for permission on this dataset.
+    """
+    # Check signature to match with owner's
+    # This signature will be implemented by Mike
+    requests = []
+    resp = await Dataset.fetch(dataset_id)
+    # Handled the case when the dataset is not found
+    if resp:
+        dataset = resp[0]
+        dataset.available = available
+        requests.append(dataset.upsert())
+
+        # Get all timeseries in the dataset and set them to available or not
+        ts_list = await Timeseries.fetch(dataset.timeseriesIDs)
+        if ts_list:
+            ts_record = ts_list[0]
+            # check if the timeseries is updated or not and only update the timeseries when it is needed
+            if ts_record.available != available:
+                ts_record.available = available
+                requests.append(ts_record.upsert())
+
+            # Get all executions that are waiting for this dataset (status == PENDING) and update their status to DENIED
+            # execution = await Execution.fetch(dataset_id)
+            # print(execution, "This are the executions")
+            # if execution:
+            #     for execution_rec in execution:
+            #         if execution_rec.status == ExecutionStatus.PENDING:
+            #             execution_rec.status = ExecutionStatus.DENIED
+            #             requests.append(execution_rec.upsert())
+
+            # executed all requests in parallel
+            await asyncio.gather(*requests)
+            return FishnetResponseDataset(success=True, message=resp)
+            # else:
+            #     return {"Execution": "No Execution found "}
+        else:
+            raise HTTPException(status_code=404, detail="No Timeseries found")
+    else:
+        raise HTTPException(status_code=404, detail="No Dataset found")
+
+
+filters = [{
+    "channel": aars.channel,
+    "type": "POST",
+    "post_type": ["Execution", "Permission", "Dataset", "Timeseries", "Algorithm", "amend"],
+}]
+
+
+@app.event(filters=filters)
+async def fishnet_event(event: PostMessage):
+    print("fishnet_event", event)
+    if event.content.type in ["Execution", "Permission", "Dataset", "Timeseries", "Algorithm"]:
+        cls: Record = globals()[event.content.type]
+        record = await cls.from_post(event)
+    else:  # amend
+        record = Record.fetch(event.content.ref)
+    # update indexes
+    [index.add_record(record) for index in record.get_indices()]