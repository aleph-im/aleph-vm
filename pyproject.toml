--- conflicted
+++ resolved
@@ -29,11 +29,7 @@
   "aiodns==3.1.0",
   "setproctitle==1.3.3",
   "pyyaml==6.0.1",
-<<<<<<< HEAD
-  "aleph-message>=0.4.7",
-=======
   "aleph-message==0.4.7",
->>>>>>> 45c14c50
   "eth-account~=0.10",
   "sentry-sdk==1.31.0",
   "aioredis==1.3.1",
