--- conflicted
+++ resolved
@@ -200,10 +200,10 @@
 #  # Don't touch unused imports
 #  "F401",
 #]
-<<<<<<< HEAD
-=======
 #lint.isort = [ "aleph.vm" ]
->>>>>>> 4175ee2a
+
+# Tests can use magic values, assertions, and relative imports
+lint.per-file-ignores."tests/**/*" = [ "PLR2004", "S101", "TID252" ]
 
 # Tests can use magic values, assertions, and relative imports
 lint.per-file-ignores."tests/**/*" = [ "PLR2004", "S101", "TID252" ]
