--- conflicted
+++ resolved
@@ -200,10 +200,7 @@
 #  # Don't touch unused imports
 #  "F401",
 #]
-<<<<<<< HEAD
-=======
 #lint.isort = [ "aleph.vm" ]
->>>>>>> f1bad183
 
 # Tests can use magic values, assertions, and relative imports
 lint.per-file-ignores."tests/**/*" = [ "PLR2004", "S101", "TID252" ]
